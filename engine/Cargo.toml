[package]
name = "engine"
version = "0.1.0"
edition = "2024"
rust-version.workspace = true

[dependencies]
metadata = { path = "../metadata" }

tokio.workspace = true
thiserror.workspace = true
log.workspace = true
serde.workspace = true
serde_json.workspace = true
parking_lot.workspace = true
time.workspace = true

byteorder = "1.5.0"
directories = "6.0.0"
dashmap = "6.1.0"
lru = "0.16.0"
bytemuck = { version = "1.23.2", features = ["derive"] }
<<<<<<< HEAD
crossbeam = "0.8"
=======
bitflags = { version = "2.9.4", features = ["bytemuck"] }
>>>>>>> 7eaaf594

[dev-dependencies]
tempfile = "3.20.0"<|MERGE_RESOLUTION|>--- conflicted
+++ resolved
@@ -20,11 +20,8 @@
 dashmap = "6.1.0"
 lru = "0.16.0"
 bytemuck = { version = "1.23.2", features = ["derive"] }
-<<<<<<< HEAD
 crossbeam = "0.8"
-=======
 bitflags = { version = "2.9.4", features = ["bytemuck"] }
->>>>>>> 7eaaf594
 
 [dev-dependencies]
 tempfile = "3.20.0"