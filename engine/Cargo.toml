[package]
name = "engine"
version = "0.1.0"
edition = "2024"

[dependencies]
tokio.workspace = true
thiserror.workspace = true
byteorder = "1.5.0"
directories = "6.0.0"
log.workspace = true
serde = { version = "1.0", features = ["derive"] }
serde_json = "1.0"
<<<<<<< HEAD
dashmap = "6.1.0"
parking_lot = "0.12.4"
lru = "0.16.0"
=======
time = "0.3.41"
>>>>>>> 18886518

[dev-dependencies]
tempfile = "3.20.0"<|MERGE_RESOLUTION|>--- conflicted
+++ resolved
@@ -11,13 +11,10 @@
 log.workspace = true
 serde = { version = "1.0", features = ["derive"] }
 serde_json = "1.0"
-<<<<<<< HEAD
 dashmap = "6.1.0"
 parking_lot = "0.12.4"
 lru = "0.16.0"
-=======
 time = "0.3.41"
->>>>>>> 18886518
 
 [dev-dependencies]
 tempfile = "3.20.0"