--- conflicted
+++ resolved
@@ -1,11 +1,6 @@
 mod b_tree;
-<<<<<<< HEAD
+
 mod b_tree_node;
-pub mod background_worker;
-pub mod cache;
-mod consts;
-=======
->>>>>>> 0af9f074
 mod data_types;
 mod heap_file;
 pub mod record;
