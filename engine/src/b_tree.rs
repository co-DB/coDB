<<<<<<< HEAD
﻿use crate::b_tree_node::{
    BTreeInternalNode, BTreeKey, BTreeLeafNode, BTreeNodeError, LeafNodeSearchResult,
    NodeInsertResult, NodeType, get_node_type,
=======
﻿use crate::data_types::{DbSerializable, DbSerializationError};
use crate::slotted_page::{
    PageType, ReprC, SlotId, SlottedPage, SlottedPageBaseHeader, SlottedPageError,
    SlottedPageHeader,
>>>>>>> 0af9f074
};
use crate::cache::{Cache, CacheError, FilePageRef, PinnedReadPage, PinnedWritePage};
use crate::data_types::{DbSerializable, DbSerializationError};
use crate::files_manager::FileKey;
use crate::heap_file::RecordPtr;
use crate::paged_file::{Page, PageId};
use bytemuck::{Pod, Zeroable};
use dashmap::DashMap;
use std::marker::PhantomData;
<<<<<<< HEAD
use std::sync::Arc;
use std::sync::atomic::{AtomicU16, Ordering};
=======
use storage::{
    cache::{PageRead, PageWrite},
    paged_file::PageId,
};
>>>>>>> 0af9f074
use thiserror::Error;

#[derive(Debug, Error)]
pub(crate) enum BTreeError {
    #[error("cache error occurred: {0}")]
    CacheError(#[from] CacheError),
    #[error("node error occurred: {0}")]
    NodeError(#[from] BTreeNodeError),
    #[error("tried to insert a duplicate key")]
    DuplicateKey,
    #[error("deserialization error occurred: {0}")]
    DeserializationError(#[from] DbSerializationError),
    #[error("metadata of the b-tree was corrupted: {reason}")]
    CorruptMetadata { reason: String },
}

/// Metadata stored at the start of the B-tree, including
/// a magic number for validation and the root page ID.
#[derive(Pod, Zeroable, Copy, Clone, Debug)]
#[repr(C)]
struct BTreeMetadata {
    magic_number: [u8; 4],
    root_page_id: PageId,
}

impl BTreeMetadata {
    const CODB_MAGIC_NUMBER: [u8; 4] = [0xC, 0x0, 0xD, 0xB];

    const SIZE: usize = size_of::<BTreeMetadata>();

    /// Creates a new metadata instance with a specified root page ID.
    fn new(root_page_id: PageId) -> Self {
        Self {
            magic_number: BTreeMetadata::CODB_MAGIC_NUMBER,
            root_page_id,
        }
    }
}

impl TryFrom<&Page> for BTreeMetadata {
    type Error = BTreeError;
    fn try_from(value: &Page) -> Result<Self, Self::Error> {
        let result = bytemuck::try_from_bytes::<BTreeMetadata>(&value[..BTreeMetadata::SIZE]);
        match result {
            Ok(metadata) => {
                if metadata.magic_number != Self::CODB_MAGIC_NUMBER {
                    return Err(BTreeError::CorruptMetadata {
                        reason: format!("invalid magic number ('{:?}')", metadata.magic_number),
                    });
                }
                Ok(*metadata)
            }
            Err(e) => Err(BTreeError::CorruptMetadata {
                reason: e.to_string(),
            }),
        }
    }
}

/// Result of an optimistic insert attempt
#[derive(Debug)]
enum OptimisticInsertResult {
    InsertSucceeded,
    StructuralChangeRetry,
    FullNodeRetry,
}

/// Represents a snapshot of a page's version for optimistic concurrency control
struct PageVersion {
    page_id: PageId,
    version: u16,
}

impl PageVersion {
    fn new(page_id: PageId, version: u16) -> Self {
        Self { page_id, version }
    }
}

/// Stores information about the path from root to leaf during a pessimistic insert, including
/// ancestor nodes and metadata page.
struct PessimisticPath<Key: BTreeKey> {
    latch_stack: Vec<(PageId, BTreeInternalNode<PinnedWritePage, Key>)>,
    leaf_page_id: PageId,
    metadata_page: Option<PinnedWritePage>,
}

impl<Key: BTreeKey> PessimisticPath<Key> {
    fn new(
        latch_stack: Vec<(PageId, BTreeInternalNode<PinnedWritePage, Key>)>,
        leaf_page_id: PageId,
        metadata_page: Option<PinnedWritePage>,
    ) -> Self {
        Self {
            latch_stack,
            leaf_page_id,
            metadata_page,
        }
    }
}

/// Structure responsible for managing on-disk index files.
///
/// Each [`BTree`] instance corresponds to a single physical file on disk.
pub(crate) struct BTree<Key: BTreeKey> {
    _key_marker: PhantomData<Key>,
    file_key: FileKey,
    cache: Arc<Cache>,
    /// A concurrent hash map for storing the current structural version numbers (how many times a
    /// node was split or merged) for each node in the B-Tree. Used for optimistic insert to avoid
    /// inserting into a leaf based on a stale path.
    structural_version_numbers: DashMap<PageId, AtomicU16>,
}

impl<Key: BTreeKey> BTree<Key> {
    const METADATA_PAGE_ID: PageId = 1;

    /// Reads the root page ID from the metadata page.
    fn read_root_page_id(&self) -> Result<PageId, BTreeError> {
        let metadata_page = self.cache.pin_read(&FilePageRef::new(
            BTree::<Key>::METADATA_PAGE_ID,
            self.file_key.clone(),
        ))?;

        let metadata = BTreeMetadata::try_from(metadata_page.page())?;

        Ok(metadata.root_page_id)
    }

    fn new(cache: Arc<Cache>, file_key: FileKey) -> Result<Self, BTreeError> {
        Ok(Self {
            cache,
            file_key,
            _key_marker: PhantomData,
            structural_version_numbers: DashMap::new(),
        })
    }

    fn page_ref(&self, page_id: PageId) -> FilePageRef {
        FilePageRef::new(page_id, self.file_key.clone())
    }

    fn pin_write(&self, page_id: PageId) -> Result<PinnedWritePage, BTreeError> {
        Ok(self.cache.pin_write(&self.page_ref(page_id))?)
    }

    fn pin_read(&self, page_id: PageId) -> Result<PinnedReadPage, BTreeError> {
        Ok(self.cache.pin_read(&self.page_ref(page_id))?)
    }

    fn pin_leaf_for_write(
        &self,
        leaf_page_id: PageId,
    ) -> Result<BTreeLeafNode<PinnedWritePage, Key>, BTreeError> {
        let page = self.pin_write(leaf_page_id)?;
        Ok(BTreeLeafNode::<PinnedWritePage, Key>::new(page)?)
    }

    /// Searches for a key in the B-tree and returns the corresponding record pointer (to heap
    /// file record) if the key was found.
    pub fn search(&self, key: &Key) -> Result<Option<RecordPtr>, BTreeError> {
        let mut current_page_id = self.read_root_page_id()?;

        loop {
            let page = self.pin_read(current_page_id)?;

            let node_type = get_node_type(&page)?;

            match node_type {
                NodeType::Internal => {
                    let node = BTreeInternalNode::<PinnedReadPage, Key>::new(page)?;
                    current_page_id = node.search(key)?.child_ptr;
                }
                NodeType::Leaf => {
                    let node = BTreeLeafNode::<PinnedReadPage, Key>::new(page)?;
                    return match node.search(key)? {
                        LeafNodeSearchResult::Found { record_ptr } => Ok(Some(record_ptr)),
                        LeafNodeSearchResult::NotFoundLeaf { .. } => Ok(None),
                    };
                }
            }
        }
    }

    /// Insert strategy:
    ///
    /// Optimistic:
    /// First we go down the tree using only read latches and after reaching the leaf we upgrade
    /// the latch to write. If any ancestor was structurally changed (meaning split or merged), we
    /// try to retry with optimistic again. Then we try to insert the new key into leaf, which can
    /// fail if the node is full and needs to be split. We can't do that right there, as we don't
    /// have write latches on nodes up the path that may need to be split too. Thus, we need to
    /// retry the whole operation keeping the write latches - the pessimistic strategy.
    ///
    /// Pessimistic:
    /// Here we go down the tree while keeping write latches on nodes that may need to take in an
    /// additional key (meaning their child may need to be split). We let go of a latched node if
    /// their child, that we descend into, has enough space to fit another key. That's because
    /// we know that the child can't become full and won't need to be split. If we reach the leaf
    /// and the node is still full we start the recursive split operation.
    pub(crate) fn insert(&self, key: Key, record_pointer: RecordPtr) -> Result<(), BTreeError> {
        let optimistic_result = self.insert_optimistic(&key, &record_pointer)?;
        match optimistic_result {
            OptimisticInsertResult::InsertSucceeded => Ok(()),
            OptimisticInsertResult::StructuralChangeRetry => {
                // Retry optimistically before going to pessimistic insert. This makes sense as
                // splits of a node in a given path shouldn't occur too often.
                match self.insert_optimistic(&key, &record_pointer)? {
                    OptimisticInsertResult::InsertSucceeded => Ok(()),
                    _ => self.insert_pessimistic(key, record_pointer),
                }
            }
            OptimisticInsertResult::FullNodeRetry => self.insert_pessimistic(key, record_pointer),
        }
    }

    /// Traverses the tree to the leaf while recording page versions for optimistic concurrency checks.
    fn traverse_with_versions(&self, key: &Key) -> Result<(PageId, Vec<PageVersion>), BTreeError> {
        let mut current_page_id = self.read_root_page_id()?;
        let mut path_versions = Vec::new();

        loop {
            // Record page version before descending
            let version = self
                .structural_version_numbers
                .get(&current_page_id)
                .map_or(0, |v| v.load(Ordering::Acquire));
            path_versions.push(PageVersion::new(current_page_id, version));

            let page = self
                .cache
                .pin_read(&FilePageRef::new(current_page_id, self.file_key.clone()))?;

            match get_node_type(&page)? {
                NodeType::Internal => {
                    let node = BTreeInternalNode::<PinnedReadPage, Key>::new(page)?;
                    current_page_id = node.search(key)?.child_ptr;
                }
                NodeType::Leaf => {
                    return Ok((current_page_id, path_versions));
                }
            }
        }
    }

    /// Checks if any pages in the path have changed since they were read optimistically.
    fn detect_structural_changes(&self, path_versions: &[PageVersion]) -> bool {
        path_versions.iter().any(|page_version| {
            let current_version = self
                .structural_version_numbers
                .get(&page_version.page_id)
                .map_or(0, |v| v.load(Ordering::Acquire));
            page_version.version != current_version
        })
    }

    /// Performs an optimistic insert attempt at the leaf node.
    fn insert_optimistic(
        &self,
        key: &Key,
        record_pointer: &RecordPtr,
    ) -> Result<OptimisticInsertResult, BTreeError> {
        // Traverse and collect version info.
        let (leaf_page_id, path_versions) = self.traverse_with_versions(key)?;

        // Try upgrading to a write latch on the leaf.
        let mut leaf_node = self.pin_leaf_for_write(leaf_page_id)?;

        // Check if any node in the path changed structurally.
        if self.detect_structural_changes(&path_versions) {
            return Ok(OptimisticInsertResult::StructuralChangeRetry);
        }

        match leaf_node.insert(key.clone(), *record_pointer)? {
            NodeInsertResult::Success => Ok(OptimisticInsertResult::InsertSucceeded),
            NodeInsertResult::PageFull => Ok(OptimisticInsertResult::FullNodeRetry),
            NodeInsertResult::KeyAlreadyExists => Err(BTreeError::DuplicateKey),
        }
    }

    ///  Traverses the tree while keeping write latches on nodes that may need to split.
    fn traverse_pessimistic(&self, key: &Key) -> Result<PessimisticPath<Key>, BTreeError> {
        // Pin the metadata (in case root splits)
        let mut metadata_page = Some(self.pin_write(Self::METADATA_PAGE_ID)?);
        let mut current_page_id =
            BTreeMetadata::try_from(metadata_page.as_ref().unwrap().page())?.root_page_id;

        // We need to keep a write pin on all ancestors in case we need to insert a separator key or
        // split them.
        let mut latch_stack = Vec::with_capacity(16);

        loop {
            let page = self.pin_write(current_page_id)?;
            match get_node_type(&page)? {
                NodeType::Internal => {
                    let node = BTreeInternalNode::<PinnedWritePage, Key>::new(page)?;
                    let old_page_id = current_page_id;

                    current_page_id = node.search(key)?.child_ptr;

                    // If child can fit another, we can safely drop ancestors and metadata.
                    if node.can_fit_another()? {
                        drop(metadata_page.take());
                        latch_stack.clear();
                    }

                    latch_stack.push((old_page_id, node));
                }
                NodeType::Leaf => {
                    return Ok(PessimisticPath {
                        latch_stack,
                        leaf_page_id: current_page_id,
                        metadata_page,
                    });
                }
            }
        }
    }

    /// Performs a pessimistic insert, splitting nodes as necessary.
    fn insert_pessimistic(&self, key: Key, record_pointer: RecordPtr) -> Result<(), BTreeError> {
        let path = self.traverse_pessimistic(&key)?;

        let mut leaf = self.pin_leaf_for_write(path.leaf_page_id)?;

        match leaf.insert(key.clone(), record_pointer)? {
            NodeInsertResult::Success => Ok(()),
            NodeInsertResult::PageFull => self.split_and_propagate(
                path.latch_stack,
                (path.leaf_page_id, leaf),
                key,
                record_pointer,
                path.metadata_page,
            ),
            NodeInsertResult::KeyAlreadyExists => Err(BTreeError::DuplicateKey),
        }
    }

    /// Allocates a new leaf page and initializes it with the given `next_leaf_id`.
    fn allocate_and_init_leaf(
        &self,
        next_leaf_id: Option<PageId>,
    ) -> Result<(PageId, BTreeLeafNode<PinnedWritePage, Key>), BTreeError> {
        let (new_page, new_leaf_id) = self.cache.allocate_page(&self.file_key)?;
        Ok((
            new_leaf_id,
            BTreeLeafNode::<PinnedWritePage, Key>::initialize(new_page, next_leaf_id)?,
        ))
    }

    /// Allocates a new internal page and initializes it with the given `leftmost_child_id`.
    fn allocate_and_init_internal(
        &self,
        leftmost_child_id: PageId,
    ) -> Result<(PageId, BTreeInternalNode<PinnedWritePage, Key>), BTreeError> {
        let (new_page, new_internal_id) = self.cache.allocate_page(&self.file_key)?;
        Ok((
            new_internal_id,
            BTreeInternalNode::<PinnedWritePage, Key>::initialize(new_page, leftmost_child_id)?,
        ))
    }

    /// Splits a leaf node and propagates the separator up the tree.
    fn split_and_propagate(
        &self,
        internal_nodes: Vec<(PageId, BTreeInternalNode<PinnedWritePage, Key>)>,
        leaf_node: (PageId, BTreeLeafNode<PinnedWritePage, Key>),
        key: Key,
        record_pointer: RecordPtr,
        metadata_page: Option<PinnedWritePage>,
    ) -> Result<(), BTreeError> {
        let (leaf_page_id, leaf_node) = leaf_node;
        // Split the leaf and get separator + new leaf id
        let (separator_key, new_leaf_id) =
            self.split_leaf(leaf_page_id, leaf_node, key, record_pointer)?;

        // Propagate separator up the stack (or create new root if stack empty)
        self.propagate_separator_up(internal_nodes, separator_key, new_leaf_id, metadata_page)
    }

    /// Splits the provided leaf node and creates a new one with the split keys. Returns a pair
    /// of separator key and the new leaf node's page id.
    fn split_leaf(
        &self,
        leaf_page_id: PageId,
        mut leaf_node: BTreeLeafNode<PinnedWritePage, Key>,
        key: Key,
        record_pointer: RecordPtr,
    ) -> Result<(Key, PageId), BTreeError> {
        // Bump version.
        self.structural_version_numbers
            .entry(leaf_page_id)
            .or_insert(AtomicU16::new(0))
            .fetch_add(1, Ordering::Release);

        // Split keys of the leaf.
        let (records_to_move, separator_key) = leaf_node.split_keys()?;

        let next_leaf_id = leaf_node.next_leaf_id()?;

        // Allocate and initialize new leaf page.
        let (new_leaf_id, mut new_leaf_node) = self.allocate_and_init_leaf(next_leaf_id)?;

        // Insert split records into new leaf.
        new_leaf_node.batch_insert(records_to_move)?;

        // Point old leaf to new leaf.
        leaf_node.set_next_leaf_id(Some(new_leaf_id))?;

        // Insert the starting key into correct node.
        if key < separator_key {
            leaf_node.insert(key, record_pointer)?;
        } else if key > separator_key {
            new_leaf_node.insert(key, record_pointer)?;
        } else {
            return Err(BTreeError::DuplicateKey);
        }

        Ok((separator_key, new_leaf_id))
    }

    /// Propagates a separator key upwards through internal nodes, splitting parents as needed and
    /// creating a new root if necessary.
    fn propagate_separator_up(
        &self,
        mut internal_nodes: Vec<(PageId, BTreeInternalNode<PinnedWritePage, Key>)>,
        mut current_separator_key: Key,
        mut child_page_id: PageId,
        metadata_page: Option<PinnedWritePage>,
    ) -> Result<(), BTreeError> {
        // If there are no parents, create new root.
        if internal_nodes.is_empty() {
            // Must be Some here or this doesn't work.
            let metadata = metadata_page.unwrap();
            let root_page_id = BTreeMetadata::try_from(metadata.page())?.root_page_id;
            return self.create_new_root(
                root_page_id,
                current_separator_key,
                child_page_id,
                metadata,
            );
        }

        // Otherwise, walk ancestors from bottom to top.
        while let Some((parent_page_id, mut parent_node)) = internal_nodes.pop() {
            match parent_node.insert(current_separator_key.clone(), child_page_id)? {
                NodeInsertResult::Success => return Ok(()),
                NodeInsertResult::KeyAlreadyExists => return Err(BTreeError::DuplicateKey),
                NodeInsertResult::PageFull => {
                    // Parent is full,so we must split it and continue upward.

                    // Bump version for parent to indicate structural change.
                    self.structural_version_numbers
                        .entry(parent_page_id)
                        .or_insert(AtomicU16::new(0))
                        .fetch_add(1, Ordering::Release);

                    // Split this internal node: obtain its split_records and new_separator
                    let (split_records, new_separator) = parent_node.split_keys()?;

                    // The first record's child pointer becomes the leftmost child of the new internal node.
                    let (_, leftmost_child_bytes) = Key::deserialize(&split_records[0])?;
                    let (leftmost_child_ptr, _) = PageId::deserialize(leftmost_child_bytes)?;

                    // Allocate and initialize new internal page.
                    let (new_internal_id, mut new_internal_node) =
                        self.allocate_and_init_internal(leftmost_child_ptr)?;

                    // Move the remaining split_records[1..] into the new internal node.
                    // Here we omit the 0th record as in internal nodes it is moved up to the parent
                    // and doesn't remain in the child too like in leaf nodes.
                    new_internal_node.batch_insert(split_records[1..].to_vec())?;

                    // Insert separator key into correct node.
                    if current_separator_key < new_separator {
                        parent_node.insert(current_separator_key, child_page_id)?;
                    } else if current_separator_key > new_separator {
                        new_internal_node.insert(current_separator_key, child_page_id)?;
                    } else {
                        return Err(BTreeError::DuplicateKey);
                    }

                    // The new separator and new child id will be propagated up
                    current_separator_key = new_separator;
                    child_page_id = new_internal_id;

                    // If we've emptied the latch stack (parent was root), create new root
                    if internal_nodes.is_empty() {
                        // Must be Some here or this doesn't work.
                        let metadata = metadata_page.unwrap();
                        let root_page_id = BTreeMetadata::try_from(metadata.page())?.root_page_id;
                        return self.create_new_root(
                            root_page_id,
                            current_separator_key,
                            child_page_id,
                            metadata,
                        );
                    }
                }
            }
        }

        Ok(())
    }

    /// Creates a new root and updates the metadata page.
    fn create_new_root(
        &self,
        left_child_id: PageId,
        separator_key: Key,
        right_child_id: PageId,
        mut metadata_page: PinnedWritePage,
    ) -> Result<(), BTreeError> {
        let (new_root_id, mut new_root) = self.allocate_and_init_internal(left_child_id)?;

        // Insert the separator key with the right child pointer
        new_root.insert(separator_key, right_child_id)?;

        // Update the metadata to point to the new root
        let metadata_bytes = &mut metadata_page.page_mut()[0..size_of::<BTreeMetadata>()];
        let metadata =
            bytemuck::try_from_bytes_mut::<BTreeMetadata>(metadata_bytes).map_err(|e| {
                BTreeError::CorruptMetadata {
                    reason: e.to_string(),
                }
            })?;

        metadata.root_page_id = new_root_id;

        Ok(())
    }
}

#[cfg(test)]
mod test {
    use super::*;
<<<<<<< HEAD
    use crate::files_manager::FilesManager;
    use std::time::{Instant, SystemTime, UNIX_EPOCH};
    use std::{fs, thread};
    use tempfile::{TempDir, tempdir};

    /// Creates a test cache and files manager in a temporary directory
    fn setup_test_cache() -> (Arc<Cache>, FileKey, TempDir) {
        let temp_dir = tempdir().unwrap();
        let db_dir = temp_dir.path().join("test_db");
        fs::create_dir_all(&db_dir).unwrap();

        let files_manager = Arc::new(FilesManager::new(temp_dir.path(), "test_db").unwrap());
        let cache = Cache::new(200, files_manager.clone());

        // Use a unique file name for each test to avoid conflicts
        let file_key = FileKey::index(format!(
            "test_heap_{}",
            SystemTime::now()
                .duration_since(UNIX_EPOCH)
                .unwrap()
                .as_nanos()
        ));

        (cache, file_key, temp_dir)
    }
=======
    use crate::slotted_page::InsertResult;
    use storage::cache::{PageRead, PageWrite};
>>>>>>> 0af9f074

    fn create_empty_btree<Key: BTreeKey>(
        cache: Arc<Cache>,
        file_key: FileKey,
    ) -> Result<BTree<Key>, BTreeError> {
        let (mut metadata_page, metadata_page_id) = cache.allocate_page(&file_key)?;

        assert_eq!(metadata_page_id, BTree::<Key>::METADATA_PAGE_ID);

        let (root_page, root_id) = cache.allocate_page(&file_key)?;

        BTreeLeafNode::<PinnedWritePage, Key>::initialize(root_page, None).unwrap();

        let metadata = BTreeMetadata::new(root_id);
        let metadata_bytes = bytemuck::bytes_of(&metadata);
        metadata_page.page_mut()[0..metadata_bytes.len()].copy_from_slice(metadata_bytes);

        drop(metadata_page);

        BTree::new(cache, file_key)
    }

    fn create_btree_with_data<Key: BTreeKey>(
        cache: Arc<Cache>,
        file_key: FileKey,
        data: Vec<(Key, RecordPtr)>,
    ) -> Result<BTree<Key>, BTreeError> {
        let btree = create_empty_btree(cache, file_key)?;

        for (key, record_ptr) in data {
            btree.insert(key, record_ptr)?;
        }

        Ok(btree)
    }

    #[test]
    fn test_create_empty_btree() {
        let (cache, file_key, _temp_dir) = setup_test_cache();

        let btree = create_empty_btree::<i32>(cache, file_key);
        assert!(btree.is_ok());
    }

    fn test_record_pointer(page_id: PageId, slot_id: u16) -> RecordPtr {
        RecordPtr::new(page_id, slot_id)
    }
    #[test]
    fn test_search_empty_btree() {
        let (cache, file_key, _temp_dir) = setup_test_cache();
        let btree = create_empty_btree::<i32>(cache, file_key).unwrap();

        let result = btree.search(&42);
        assert!(result.is_ok());
        assert_eq!(result.unwrap(), None);
    }

    #[test]
    fn test_insert_single_key() {
        let (cache, file_key, _temp_dir) = setup_test_cache();
        let btree = create_empty_btree::<i32>(cache, file_key).unwrap();

        let record_ptr = test_record_pointer(10, 5);
        let result = btree.insert(42, record_ptr);
        assert!(result.is_ok());

        let search_result = btree.search(&42).unwrap();
        assert_eq!(search_result, Some(record_ptr));
    }

    #[test]
    fn test_insert_multiple_keys() {
        let (cache, file_key, _temp_dir) = setup_test_cache();

        let data = vec![
            (10, test_record_pointer(1, 0)),
            (20, test_record_pointer(1, 1)),
            (30, test_record_pointer(1, 2)),
            (40, test_record_pointer(2, 0)),
            (50, test_record_pointer(2, 1)),
        ];

        let btree = create_btree_with_data(cache, file_key, data.clone()).unwrap();

        for (key, expected_ptr) in data {
            let result = btree.search(&key).unwrap();
            assert_eq!(result, Some(expected_ptr));
        }
    }

    #[test]
    fn test_insert_duplicate_key_unique_btree() {
        let (cache, file_key, _temp_dir) = setup_test_cache();
        let btree = create_empty_btree::<i32>(cache, file_key).unwrap();

        let record_ptr1 = test_record_pointer(10, 5);
        let record_ptr2 = test_record_pointer(20, 10);

        btree.insert(42, record_ptr1).unwrap();
        let result = btree.insert(42, record_ptr2);

        assert!(matches!(result, Err(BTreeError::DuplicateKey)));
    }

    #[test]
    fn test_search_nonexistent_key() {
        let (cache, file_key, _temp_dir) = setup_test_cache();

        let data = vec![
            (10, test_record_pointer(1, 0)),
            (20, test_record_pointer(1, 1)),
            (30, test_record_pointer(1, 2)),
        ];

        let btree = create_btree_with_data(cache, file_key, data).unwrap();

        assert_eq!(btree.search(&5).unwrap(), None);
        assert_eq!(btree.search(&15).unwrap(), None);
        assert_eq!(btree.search(&100).unwrap(), None);
    }

    #[test]
    fn test_insert_unordered_keys() {
        let (cache, file_key, _temp_dir) = setup_test_cache();

        let data = vec![
            (50, test_record_pointer(5, 0)),
            (30, test_record_pointer(3, 0)),
            (70, test_record_pointer(7, 0)),
            (20, test_record_pointer(2, 0)),
            (40, test_record_pointer(4, 0)),
            (60, test_record_pointer(6, 0)),
            (80, test_record_pointer(8, 0)),
        ];

        let btree = create_btree_with_data(cache, file_key, data.clone()).unwrap();

        for (key, expected_ptr) in data {
            let result = btree.search(&key).unwrap();
            assert_eq!(result, Some(expected_ptr));
        }
    }

    #[test]
    fn test_insert_enough_to_split_test() {
        let (cache, file_key, _temp_dir) = setup_test_cache();
        let btree = create_empty_btree::<i32>(cache.clone(), file_key.clone()).unwrap();
        let num_keys = 2000;

        for i in 0..num_keys {
            let key = i;

            let result = btree.insert(
                key,
                test_record_pointer(key as PageId, (key % 65536) as u16),
            );

            assert!(result.is_ok(), "Failed to insert key {}: {:?}", key, result);
        }

        for i in 0..num_keys {
            let result = btree.search(&i);
            assert!(result.is_ok(), "Search failed for key {}: {:?}", i, result);
            assert!(result.unwrap().is_some(), "Key {} not found", i);
        }
    }

    fn random_string(len: usize) -> String {
        use rand::{Rng, distr::Alphanumeric};
        rand::rng()
            .sample_iter(&Alphanumeric)
            .take(len)
            .map(char::from)
            .collect()
    }

    #[test]
    fn test_split_trigger_with_large_string_keys() {
        let (cache, file_key, _temp_dir) = setup_test_cache();
        let btree = create_empty_btree::<String>(cache, file_key).unwrap();

        for i in 0..32 {
            let key = format!("KEY_{}_{}", i, random_string(480));
            let ptr = test_record_pointer(i as PageId, 0);
            let result = btree.insert(key.clone(), ptr);
            assert!(result.is_ok(), "Failed insert {}", i);

            let found = btree.search(&key).unwrap();
            assert_eq!(found, Some(ptr));
        }
    }

    #[test]
    fn test_concurrent_inserts_arc_btree() {
        let (cache, file_key, _temp_dir) = setup_test_cache();
        let btree = Arc::new(create_empty_btree::<i32>(cache, file_key).unwrap());

        let num_threads = 32;
        let keys_per_thread = 250;

        let t = Instant::now();

        let handles: Vec<_> = (0..num_threads)
            .map(|t| {
                let btree = btree.clone();
                thread::spawn(move || {
                    for i in 0..keys_per_thread {
                        let key = t * keys_per_thread + i;
                        btree
                            .insert(key, test_record_pointer(key as u32, 0))
                            .unwrap();
                    }
                })
            })
            .collect();

        for h in handles {
            h.join().unwrap();
        }

        let time = t.elapsed();

        println!("{}", time.as_secs_f32());
        let mut v = vec![];
        for i in 0..num_threads * keys_per_thread {
            let result = btree.search(&i).unwrap();
            if result.is_none() {
                v.push(i);
            }
        }
        for i in &v {
            println!("{}", i);
        }
        assert_eq!(v.len(), 0);
    }

    #[test]
    fn test_concurrent_searches_during_inserts() {
        use std::sync::Arc;
        use std::thread;

        let (cache, file_key, _temp_dir) = setup_test_cache();
        let btree = Arc::new(create_empty_btree::<i32>(cache, file_key).unwrap());

        let writer = {
            let btree = btree.clone();
            thread::spawn(move || {
                for i in 0..500 {
                    btree.insert(i, test_record_pointer(i as u32, 0)).unwrap();
                }
            })
        };

        let reader = {
            let btree = btree.clone();
            thread::spawn(move || {
                for _ in 0..200 {
                    let _ = btree.search(&(rand::random::<u16>() as i32 / 2)).unwrap();
                }
            })
        };

        writer.join().unwrap();
        reader.join().unwrap();
    }

    #[test]
    fn benchmark_concurrent_inserts_random() {
        use rand::{rng, seq::SliceRandom};
        use std::sync::Arc;
        use std::thread;

        let num_threads = 16;
        let keys_per_thread = 100;
        let total_keys = num_threads * keys_per_thread;

        println!("\n=== BTree Random Concurrent Insert Benchmark ===");
        println!(
            "Threads: {}, Keys per thread: {}, Total: {}\n",
            num_threads, keys_per_thread, total_keys
        );

        let mut keys: Vec<u32> = (0..total_keys as u32).collect();
        keys.shuffle(&mut rng());
        let keys = Arc::new(keys);

        // Optimistic first before pessimistic
        let (cache, file_key, _temp_dir) = setup_test_cache();
        let btree_opt = Arc::new(create_empty_btree::<i32>(cache, file_key).unwrap());

        let start = Instant::now();
        let handles: Vec<_> = (0..num_threads)
            .map(|t| {
                let btree = btree_opt.clone();
                let keys = keys.clone();
                thread::spawn(move || {
                    let start_idx = t * keys_per_thread;
                    let end_idx = start_idx + keys_per_thread;
                    for &key in &keys[start_idx..end_idx] {
                        match btree.insert(key as i32, test_record_pointer(key, 0)) {
                            Ok(_) => {}
                            Err(e) => {
                                println!("{}", e);
                            }
                        }
                    }
                })
            })
            .collect();

        for handle in handles {
            handle.join().unwrap();
        }
        let optimistic_duration = start.elapsed();

        // Only pessimistic
        let (cache2, file_key2, _temp_dir2) = setup_test_cache();
        let btree_pessimistic = Arc::new(create_empty_btree::<i32>(cache2, file_key2).unwrap());

        let start = Instant::now();
        let handles: Vec<_> = (0..num_threads)
            .map(|t| {
                let btree = btree_pessimistic.clone();
                let keys = keys.clone();
                thread::spawn(move || {
                    let start_idx = t * keys_per_thread;
                    let end_idx = start_idx + keys_per_thread;
                    for &key in &keys[start_idx..end_idx] {
                        match btree.insert_pessimistic(key as i32, test_record_pointer(key, 0)) {
                            Ok(_) => {}
                            Err(e) => {
                                println!("{}", e);
                            }
                        };
                    }
                })
            })
            .collect();

        for handle in handles {
            handle.join().unwrap();
        }
        let pessimistic_duration = start.elapsed();

        println!("Optimistic (with fallback): {:?}", optimistic_duration);
        println!("Pessimistic (direct):        {:?}", pessimistic_duration);
        println!(
            "\nSpeedup: {:.2}x",
            pessimistic_duration.as_secs_f64() / optimistic_duration.as_secs_f64()
        );
    }
}<|MERGE_RESOLUTION|>--- conflicted
+++ resolved
@@ -1,31 +1,18 @@
-<<<<<<< HEAD
-﻿use crate::b_tree_node::{
+use storage::paged_file::{Page, PageId};
+
+use crate::b_tree_node::{
     BTreeInternalNode, BTreeKey, BTreeLeafNode, BTreeNodeError, LeafNodeSearchResult,
     NodeInsertResult, NodeType, get_node_type,
-=======
-﻿use crate::data_types::{DbSerializable, DbSerializationError};
-use crate::slotted_page::{
-    PageType, ReprC, SlotId, SlottedPage, SlottedPageBaseHeader, SlottedPageError,
-    SlottedPageHeader,
->>>>>>> 0af9f074
 };
-use crate::cache::{Cache, CacheError, FilePageRef, PinnedReadPage, PinnedWritePage};
 use crate::data_types::{DbSerializable, DbSerializationError};
-use crate::files_manager::FileKey;
 use crate::heap_file::RecordPtr;
-use crate::paged_file::{Page, PageId};
 use bytemuck::{Pod, Zeroable};
 use dashmap::DashMap;
 use std::marker::PhantomData;
-<<<<<<< HEAD
 use std::sync::Arc;
 use std::sync::atomic::{AtomicU16, Ordering};
-=======
-use storage::{
-    cache::{PageRead, PageWrite},
-    paged_file::PageId,
-};
->>>>>>> 0af9f074
+use storage::cache::{Cache, CacheError, FilePageRef, PinnedReadPage, PinnedWritePage};
+use storage::files_manager::FileKey;
 use thiserror::Error;
 
 #[derive(Debug, Error)]
@@ -562,10 +549,9 @@
 #[cfg(test)]
 mod test {
     use super::*;
-<<<<<<< HEAD
-    use crate::files_manager::FilesManager;
     use std::time::{Instant, SystemTime, UNIX_EPOCH};
     use std::{fs, thread};
+    use storage::files_manager::FilesManager;
     use tempfile::{TempDir, tempdir};
 
     /// Creates a test cache and files manager in a temporary directory
@@ -588,10 +574,6 @@
 
         (cache, file_key, temp_dir)
     }
-=======
-    use crate::slotted_page::InsertResult;
-    use storage::cache::{PageRead, PageWrite};
->>>>>>> 0af9f074
 
     fn create_empty_btree<Key: BTreeKey>(
         cache: Arc<Cache>,
