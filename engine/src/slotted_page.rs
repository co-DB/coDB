﻿use crate::cache::{PageRead, PageWrite};
use crate::paged_file::PAGE_SIZE;
use crate::slotted_page::SlottedPageError::ForbiddenSlotCompaction;
use bitflags::bitflags;
use bytemuck::{Pod, PodCastError, Zeroable};
use std::marker::PhantomData;
use thiserror::Error;

/// Helper trait meant for structs implementing SlottedPageHeader trait. Making implementing it
/// compulsory should help remind to use #[repr(C)] for those structs (there is no way to ensure
/// that it is used otherwise)
pub(crate) unsafe trait ReprC {}
<<<<<<< HEAD
=======

/// Magic number for assuring the page is initialized
pub(crate) const CO_DB_MAGIC_NUMBER: u16 = 0xC0DB;

/// Type alias for clarity
pub(crate) type SlotId = u16;
>>>>>>> 7eaaf594

/// Struct responsible for storing metadata of a free block. Stored at the start of each free
/// block.
///
/// A free block is a way of allowing slotted page to reuse the empty space left after delete or
/// update operations. We store offset to the first free block inside the page header, and then we
/// can follow offsets inside each free block to get to the next ones.
#[derive(Pod, Zeroable, Copy, Clone)]
#[repr(C)]
pub(crate) struct FreeBlock {
    /// Length of the whole block, including the space taken by storing this struct
    len: u16,
    /// Offset inside the page to the next freeblock
    next_block_offset: u16,
    /// Actual offset of the free block struct in the page. May differ from the one in next_block_offset
    /// since we need to align the free block in accordance to its alignment (2 bytes). Thus, when
    /// the actual offset is odd we need to move the free block to the next even offset
    actual_offset: u16,
}

impl FreeBlock {
    /// A minimal size needed for a free block to be created. If there is less empty space leftover
    /// than this value we don't create a free block and don't use this space until it is reclaimed
    /// during record compaction.
    pub const MIN_SIZE: u16 = 16;

    pub const SIZE: usize = size_of::<FreeBlock>();

    pub const ALIGNMENT: u16 = align_of::<FreeBlock>() as u16;
}

/// In the future add B-tree and heap file implementations of this
/// The structs implementing this trait must use #[repr(C)]
pub(crate) trait SlottedPageHeader: Pod + ReprC {
    fn base(&self) -> &SlottedPageBaseHeader;
}

/// Base header of the slotted page, which is the part of header we can access from all slotted
/// page implementations.
#[derive(Pod, Zeroable, Copy, Clone)]
#[repr(C)]
pub(crate) struct SlottedPageBaseHeader {
    /// Magic number that indicates whether the page is initialized for CODB usage
    co_db_magic_number: u16,
    /// Total free space inside slotted page. Is equal to the sum of space inside free blocks and
    /// contiguous free space.
    total_free_space: u16,
    /// Free space between slots directory and record space.
    contiguous_free_space: u16,
    /// Offset of the start of the record area (i.e. the first used byte from the top of the page).
    /// This marks the end of the contiguous free space. All records are stored below this offset.
    record_area_offset: u16,
    /// Total size of the header including the base + custom header.
    header_size: u16,
    /// Offset of the first free block in the free blocks linked list.
    first_free_block_offset: u16,
    /// Index of the first free slot in the slot directory, which we can reuse during inserts.
    first_free_slot: SlotId,
    /// Total number of slots in the slots directory (including used and free slots).
    num_slots: u16,
    /// Page type enum disk representation
    page_type: PageTypeRepr,
    /// Flags for storing nothing (for now)
    flags: SlottedPageHeaderFlags,
}

impl SlottedPageBaseHeader {
    pub const NO_FREE_BLOCKS: u16 = u16::MAX;
    pub const NO_FREE_SLOTS: u16 = u16::MAX;

    /// Function for calculating the offset of the end of the slot directory.
    pub fn free_space_start(&self) -> u16 {
        self.header_size + self.num_slots * Slot::SIZE as u16
    }

    pub fn has_free_slot(&self) -> bool {
        self.first_free_slot != Self::NO_FREE_SLOTS
    }

    pub fn has_free_block(&self) -> bool {
        self.first_free_block_offset != Self::NO_FREE_SLOTS
    }

    pub fn new(header_size: u16, page_type: PageType) -> Self {
        assert!(
            header_size as usize >= size_of::<SlottedPageBaseHeader>(),
            "header_size must be at least {} bytes",
            size_of::<SlottedPageBaseHeader>()
        );
        Self {
            co_db_magic_number: CO_DB_MAGIC_NUMBER,
            total_free_space: PAGE_SIZE as u16,
            contiguous_free_space: PAGE_SIZE as u16 - header_size,
            record_area_offset: PAGE_SIZE as u16,
            header_size,
            first_free_block_offset: SlottedPageBaseHeader::NO_FREE_BLOCKS,
            first_free_slot: SlottedPageBaseHeader::NO_FREE_SLOTS,
            num_slots: 0,
            page_type: PageTypeRepr::from(page_type),
            flags: SlottedPageHeaderFlags::NO_FLAGS,
        }
    }

    pub fn page_type(&self) -> Result<PageType, SlottedPageError> {
        PageType::try_from(self.page_type)
    }
}

impl SlottedPageHeader for SlottedPageBaseHeader {
    fn base(&self) -> &SlottedPageBaseHeader {
        self
    }
}

unsafe impl ReprC for SlottedPageBaseHeader {}

#[repr(u8)]
#[derive(Debug, Clone, Copy, PartialEq, Eq)]
pub enum PageType {
    Generic = 0,
    Heap = 1,
    BTreeLeaf = 2,
    BTreeInternal = 3,
    Overflow = 4,
}

#[repr(transparent)]
#[derive(Copy, Clone, Pod, Zeroable)]
pub struct PageTypeRepr(u8);

impl From<PageType> for PageTypeRepr {
    fn from(pt: PageType) -> Self {
        PageTypeRepr(pt as u8)
    }
}

impl TryFrom<PageTypeRepr> for PageType {
    type Error = SlottedPageError;

    fn try_from(raw: PageTypeRepr) -> Result<Self, Self::Error> {
        match raw.0 {
            0 => Ok(PageType::Generic),
            1 => Ok(PageType::Heap),
            2 => Ok(PageType::BTreeLeaf),
            3 => Ok(PageType::BTreeInternal),
            4 => Ok(PageType::Overflow),
            _ => Err(Self::Error::Corrupted {
                reason: "invalid page was encountered".to_string(),
            }),
        }
    }
}

bitflags! {
    #[repr(transparent)]
    #[derive(Pod, Zeroable, Copy, Clone, Debug)]
    struct SlottedPageHeaderFlags : u8 {
        const NO_FLAGS   = 0b0000_0000;
    }
}

/// Enum representing possible outcomes of an insert operation.
pub(crate) enum InsertResult {
    /// The insert succeeded and id of the slot referencing the inserted record is returned.
    Success(SlotId),
    /// There is not enough space in neither free blocks nor contiguous free space, but if the
    /// page was defragmented the record would fit.
    NeedsDefragmentation,
    /// The page is full and won't fit a record of this length.
    PageFull,
}

pub(crate) enum UpdateResult {
    /// The update succeeded
    Success,
    /// There is not enough space in neither free blocks nor contiguous free space, but if the
    /// page was defragmented the updated record would fit.
    NeedsDefragmentation,
    /// The page is full and won't fit a record of this length.
    PageFull,
}

#[derive(Debug, Error)]
pub enum SlottedPageError {
    #[error("tried to use uninitialized page")]
    UninitializedPage,
    #[error(
        "tried to access slot at index {out_of_bounds_index} while there were only {num_slots} records"
    )]
    SlotIndexOutOfBounds {
        num_slots: u16,
        out_of_bounds_index: SlotId,
    },
    #[error("tried to modify slot at position {position} while there were only {num_slots} slots")]
    InvalidPosition { num_slots: u16, position: SlotId },
    #[error("tried to access deleted record with slot index {slot_index}")]
    ForbiddenDeletedRecordAccess { slot_index: SlotId },
    #[error("tried to compact slots even though allow_slot_compaction was set to false")]
    ForbiddenSlotCompaction,
    #[error("casting data from bytes failed for the following reason: {reason}")]
    CastError { reason: String },
    #[error("page was corrupted, as {reason}")]
    Corrupted { reason: String },
}

impl From<PodCastError> for SlottedPageError {
    fn from(err: PodCastError) -> Self {
        Self::CastError {
            reason: err.to_string(),
        }
    }
}

/// Slot containing data allowing for access to the record it references.
#[derive(Pod, Zeroable, Clone, Copy)]
#[repr(C)]
pub struct Slot {
    /// Offset to record data
    pub offset: u16,
    /// Length of the record
    pub len: u16,
    /// Stores deleted status + next free slot index.
    /// Highest bit = deleted flag, lower 15 bits = next free slot index.
    pub flags: u16,
}

impl Slot {
    const NO_FREE_SLOTS: u16 = 0x7FFF;

    const SLOT_DELETED: u16 = 0x8000;

    const SLOT_INDEX_MASK: u16 = 0x7FFF;

    const SIZE: usize = size_of::<Slot>();

    /// Creates a new active slot with given offset and length.
    pub fn new(offset: u16, len: u16) -> Self {
        Self {
            offset,
            len,
            flags: Self::NO_FREE_SLOTS,
        }
    }

    /// Returns true if this slot is marked as deleted (highest bit set).
    pub fn is_deleted(&self) -> bool {
        self.flags & Self::SLOT_DELETED != 0
    }

    /// Marks this slot as deleted by setting the highest bit.
    pub fn mark_deleted(&mut self) {
        self.flags |= Self::SLOT_DELETED;
    }

    /// Sets the index of the next free slot in the lower 15 bits of `flags`.
    pub fn set_next_free_slot(&mut self, next_free_slot_index: SlotId) {
        let next = next_free_slot_index & Self::SLOT_INDEX_MASK;
        let deleted_flag = self.flags & Self::SLOT_DELETED;
        self.flags = deleted_flag | next;
    }

    /// Returns the index of the next free slot (lower 15 bits of `flags`).
    pub fn next_free_slot(&self) -> SlotId {
        self.flags & Self::SLOT_INDEX_MASK
    }
}

/// A wrapper around a page, that allows higher level abstractions to interact with structured
/// page data without dealing directly with raw bytes. Exposes typical slotted page methods like
/// read,insert,update,delete and also slot/record compaction.
///
/// A visual for how a slotted page looks can be seen in slotted_page.png in docs directory of this
/// crate.
pub(crate) struct SlottedPage<P, H: SlottedPageHeader> {
    /// The underlying page, with which the slotted page interacts.
    page: P,
    /// Controls whether slots within the page can be compacted to reclaim space after deletions.
    /// Safeguards the compact_slots method which should not be called by some higher level abstractions
    /// (e.g. heap file slotted pages).
    allow_slot_compaction: bool,
    /// We need to tie a SlottedPage to specific header type, but since there is no sensible field of
    /// type H that we can create, we need to use PhantomData just to mark that we are using this
    /// type.
    _header_marker: PhantomData<H>,
}

/// Implementation for read-only slotted page
impl<P: PageRead, H: SlottedPageHeader> SlottedPage<P, H> {
    /// Creates a new SlottedPage wrapper around a page
    pub fn new(page: P, allow_slot_compaction: bool) -> Result<Self, SlottedPageError> {
        let data = page.data();
        let magic_number = u16::from_le_bytes([data[0], data[1]]);
        if magic_number != CO_DB_MAGIC_NUMBER {
            return Err(SlottedPageError::UninitializedPage);
        }

        let page = Self {
            page,
            allow_slot_compaction,
            _header_marker: PhantomData,
        };
        Ok(page)
    }
    /// Generic method to cast page header to any type implementing SlottedPageHeader
    ///
    /// Caller must ensure T matches the actual header type stored in the page
    fn get_generic_header<T>(&self) -> Result<&T, SlottedPageError>
    where
        T: SlottedPageHeader,
    {
        Ok(bytemuck::try_from_bytes(
            &self.page.data()[..size_of::<T>()],
        )?)
    }

    /// Gets a reference to the header
    pub fn get_header(&self) -> Result<&H, SlottedPageError> {
        self.get_generic_header::<H>()
    }

    /// Gets a reference to the base header (common to all slotted pages).
    pub fn get_base_header(&self) -> Result<&SlottedPageBaseHeader, SlottedPageError> {
        self.get_generic_header::<SlottedPageBaseHeader>()
    }

    /// Gets a reference to the base header from the given page without creating an instance of
    /// the slotted page struct. Can be used for e.g. getting the page type before creating a
    /// specific slotted page wrapper like B-Tree internal or leaf node.
    pub fn static_get_base_header(page: &P) -> Result<&SlottedPageBaseHeader, SlottedPageError> {
        Ok(bytemuck::try_from_bytes(
            &page.data()[..size_of::<SlottedPageBaseHeader>()],
        )?)
    }

    /// Returns the total number of slots (both used and unused) in this page
    pub fn num_slots(&self) -> Result<u16, SlottedPageError> {
        let header = self.get_base_header()?;
        Ok(header.num_slots)
    }

    /// Returns the total amount of free space available on this page
    /// This includes both contiguous free space and fragmented free blocks
    pub fn free_space(&self) -> Result<u16, SlottedPageError> {
        let header = self.get_base_header()?;
        Ok(header.total_free_space)
    }

    /// Returns a slice containing all slots (cast) in the slot directory
    fn get_slots(&self) -> Result<&[Slot], SlottedPageError> {
        let header = self.get_base_header()?;
        let start = header.header_size as usize;
        let end = start + (header.num_slots as usize * Slot::SIZE);
        Ok(bytemuck::try_cast_slice(&self.page.data()[start..end])?)
    }

    /// Gets a reference to a specific slot by index
    fn get_slot(&self, slot_id: SlotId) -> Result<&Slot, SlottedPageError> {
        let header = self.get_base_header()?;

        if slot_id >= header.num_slots {
            return Err(SlottedPageError::SlotIndexOutOfBounds {
                num_slots: header.num_slots,
                out_of_bounds_index: slot_id,
            });
        }

        let slots = self.get_slots()?;
        Ok(&slots[slot_id as usize])
    }

<<<<<<< HEAD
    /// Reads the record data for a given slot. Checks if the record is deleted. Safe version of
    /// read_record.
    pub fn read_valid_record(&self, slot_idx: u16) -> Result<&[u8], SlottedPageError> {
        let slot = self.get_slot(slot_idx)?;
=======
    /// Reads the record data for a given slot. Checks if the record is deleted . Safe version of
    /// read_record
    pub fn read_record(&self, slot_id: SlotId) -> Result<&[u8], SlottedPageError> {
        let slot = self.get_slot(slot_id)?;
>>>>>>> 7eaaf594

        if slot.is_deleted() {
            return Err(SlottedPageError::ForbiddenDeletedRecordAccess {
                slot_index: slot_id,
            });
        }

        let record_start = slot.offset as usize;
        let record_end = record_start + slot.len as usize;

        Ok(&self.page.data()[record_start..record_end])
    }

    /// Reads all records from page that are not marked as deleted.
    pub fn read_all_valid_records(&self) -> Result<impl Iterator<Item = &[u8]>, SlottedPageError> {
        let slots = self.get_slots()?;
        Ok(slots.iter().filter_map(|slot| {
            if slot.is_deleted() {
                return None;
            }
            let record_start = slot.offset as usize;
            let record_end = record_start + slot.len as usize;
            Some(&self.page.data()[record_start..record_end])
        }))
    }
}

impl<P: PageWrite + PageRead, H: SlottedPageHeader> SlottedPage<P, H> {
    pub fn initialize_with_header(page: P, allow_slot_compaction: bool, header: H) -> Self {
        let mut page = page;
        page.data_mut()[0..size_of::<H>()].copy_from_slice(bytemuck::bytes_of(&header));
        Self {
            page,
            allow_slot_compaction,
            _header_marker: PhantomData,
        }
    }

    pub fn initialize_default(page: P, allow_slot_compaction: bool) -> Self
    where
        H: Default,
    {
        Self::initialize_with_header(page, allow_slot_compaction, H::default())
    }

    /// Generic method to cast page header to any type implementing SlottedPageHeader
    ///
    /// Caller must ensure T matches the actual header type stored in the page
    fn get_generic_header_mut<T>(&mut self) -> Result<&mut T, SlottedPageError>
    where
        T: SlottedPageHeader,
    {
        Ok(bytemuck::try_from_bytes_mut(
            &mut self.page.data_mut()[..size_of::<T>()],
        )?)
    }

    pub fn get_header_mut(&mut self) -> Result<&mut H, SlottedPageError> {
        self.get_generic_header_mut::<H>()
    }

    /// Gets a mutable reference to base header (common to all slotted pages).
    pub fn get_base_header_mut(&mut self) -> Result<&mut SlottedPageBaseHeader, SlottedPageError> {
        self.get_generic_header_mut::<SlottedPageBaseHeader>()
    }

    /// Updates the record at given position.
    pub fn update(
        &mut self,
        slot_id: SlotId,
        updated_record: &[u8],
    ) -> Result<UpdateResult, SlottedPageError> {
        let slot = self.get_slot(slot_id)?;

        if slot.is_deleted() {
            return Err(SlottedPageError::ForbiddenDeletedRecordAccess {
                slot_index: slot_id,
            });
        }

        let old_len = slot.len;
        let new_len = updated_record.len() as u16;
        let old_offset = slot.offset;

        if old_len >= new_len {
            self.write_record_at(updated_record, old_offset);

            let updated_slot = self.get_slot_mut(slot_id)?;
            updated_slot.len = new_len;

            let leftover = old_len - new_len;
            self.add_freeblock(old_offset + new_len, leftover)?;

            let header = self.get_base_header_mut()?;
            header.total_free_space += leftover;

            return Ok(UpdateResult::Success);
        }

        let additional_space_needed = new_len - old_len;
        let header = self.get_base_header()?;

        if header.total_free_space < additional_space_needed {
            return Ok(UpdateResult::PageFull);
        }

        let offset = match self.get_allocated_space(new_len, false)? {
            Some(offset) => offset,
            None => return Ok(UpdateResult::NeedsDefragmentation),
        };

        self.write_record_at(updated_record, offset);

        // Create free block from old location
        self.add_freeblock(old_offset, old_len)?;
        let header = self.get_base_header_mut()?;
        header.total_free_space += old_len;

        let updated_slot = self.get_slot_mut(slot_id)?;
        updated_slot.offset = offset;
        updated_slot.len = new_len;

        Ok(UpdateResult::Success)
    }

    /// Marks a slot as deleted, compacts records and inserts the updated record. This should
    /// be used when update doesn't succeed with NeedsDefragmentation result.
    pub fn defragment_and_update(
        &mut self,
        slot_id: SlotId,
        updated_record: &[u8],
    ) -> Result<UpdateResult, SlottedPageError> {
        let slot = self.get_slot_mut(slot_id)?;
        if slot.is_deleted() {
            return Err(SlottedPageError::ForbiddenDeletedRecordAccess {
                slot_index: slot_id,
            });
        }

        let old_record_len = slot.len;
        slot.mark_deleted();

        let header = self.get_base_header_mut()?;
        header.total_free_space += old_record_len;

        self.compact_records()?;

        let offset = match self.get_allocated_space(updated_record.len() as u16, false)? {
            Some(offset) => offset,
            None => return Ok(UpdateResult::PageFull),
        };

        self.write_record_at(updated_record, offset);

        let slot = self.get_slot_mut(slot_id)?;
        slot.offset = offset;
        slot.len = updated_record.len() as u16;
        slot.flags = 0;

        Ok(UpdateResult::Success)
    }

    /// Deletes the record from the given position.
    pub fn delete(&mut self, slot_id: SlotId) -> Result<(), SlottedPageError> {
        let next_free_slot = self.get_base_header()?.first_free_slot;
        let slot = self.get_slot_mut(slot_id)?;
        if slot.is_deleted() {
            return Err(SlottedPageError::ForbiddenDeletedRecordAccess {
                slot_index: slot_id,
            });
        }

        slot.mark_deleted();
        slot.set_next_free_slot(next_free_slot);

        // copy slot to handle borrow checker complaints
        let copied_slot = *self.get_slot(slot_id)?;

        let header = self.get_base_header_mut()?;
        header.total_free_space += copied_slot.len;
        header.first_free_slot = slot_id;

        if copied_slot.offset == header.record_area_offset {
            header.contiguous_free_space += copied_slot.len;
            header.record_area_offset += copied_slot.len;
        } else {
            self.add_freeblock(copied_slot.offset, copied_slot.len)?;
        }

        Ok(())
    }

    /// Calculates the offset of the free block, so that it matches the alignment of the struct (2 bytes)
    fn calculate_free_block_aligned_offset(actual_offset: u16) -> u16 {
        actual_offset.next_multiple_of(FreeBlock::ALIGNMENT)
    }
    /// Adds a free block with given length at the given offset and adds it to the free block linked
    /// list.
    fn add_freeblock(&mut self, offset: u16, len: u16) -> Result<(), SlottedPageError> {
        if len < FreeBlock::MIN_SIZE {
            return Ok(());
        }

        let next_block_offset = self.get_base_header()?.first_free_block_offset;

        let page = self.page.data_mut();

        let new_freeblock = FreeBlock {
            len,
            next_block_offset,
            actual_offset: offset,
        };

        let aligned_offset = Self::calculate_free_block_aligned_offset(offset);
        let start = aligned_offset as usize;
        let end = start + FreeBlock::SIZE;
        page[start..end].copy_from_slice(bytemuck::bytes_of(&new_freeblock));

        self.get_base_header_mut()?.first_free_block_offset = aligned_offset;

        Ok(())
    }

    /// Inserts a record at a given slot position.
    ///
    /// Shifts existing slots to the right if necessary, allocates space for the record,
    /// writes it, and updates the header.
    pub fn insert_at(
        &mut self,
        record: &[u8],
        position: SlotId,
    ) -> Result<InsertResult, SlottedPageError> {
        let header = self.get_base_header()?;

        if position > header.num_slots {
            return Err(SlottedPageError::InvalidPosition {
                position,
                num_slots: header.num_slots,
            });
        }

        let needs_new_slot = position == header.num_slots || !self.get_slot(position)?.is_deleted();

        let required_space = record.len() + if needs_new_slot { Slot::SIZE } else { 0 };

        if required_space as u16 > header.total_free_space {
            return Ok(InsertResult::PageFull);
        }

        let offset = match self.get_allocated_space(record.len() as u16, needs_new_slot)? {
            None => return Ok(InsertResult::NeedsDefragmentation),
            Some(offset) => offset,
        };
        self.write_record_at(record, offset);

        if needs_new_slot {
            self.shift_slots_right(position)?;
        } else {
            self.remove_from_free_slot_chain(position)?;
        }

        self.write_slot_at(position, Slot::new(offset, record.len() as u16))?;

        let header_mut = self.get_base_header_mut()?;

        if needs_new_slot {
            header_mut.num_slots += 1;
            header_mut.total_free_space -= Slot::SIZE as u16;
            header_mut.contiguous_free_space -= Slot::SIZE as u16;
        }

        Ok(InsertResult::Success(position))
    }

    /// Writes a slot to the slot directory at a given position.
    fn write_slot_at(&mut self, position: SlotId, slot: Slot) -> Result<(), SlottedPageError> {
        let header_size = self.get_base_header()?.header_size as usize;
        let page = self.page.data_mut();

        let start = header_size + position as usize * Slot::SIZE;
        let end = start + Slot::SIZE;

        page[start..end].copy_from_slice(bytemuck::bytes_of(&slot));

        Ok(())
    }

    /// Shifts slots to the right starting from a given position.
    ///
    /// Used when inserting into the middle of the slot directory.
    fn shift_slots_right(&mut self, position: SlotId) -> Result<(), SlottedPageError> {
        let header = self.get_base_header()?;

        let shifted_slots_num = header.num_slots - position;
        if shifted_slots_num == 0 {
            return Ok(());
        }
        let start = header.header_size as usize + position as usize * Slot::SIZE;
        let end = start + shifted_slots_num as usize * Slot::SIZE;

        let page = self.page.data_mut();

        page.copy_within(start..end, start + Slot::SIZE);

        Ok(())
    }

    /// Walks the free slot linked list and removes slot with slot_id from it, updating the
    /// previous slot's next pointer or the header's first_free_slot.
    fn remove_from_free_slot_chain(&mut self, slot_id: SlotId) -> Result<(), SlottedPageError> {
        let target_slot = self.get_slot(slot_id)?;

        if !target_slot.is_deleted() {
            return Ok(());
        }

        let next_free_slot_id = target_slot.next_free_slot();

        let mut prev = Slot::NO_FREE_SLOTS;
        let mut current_free_slot_id = self.get_base_header()?.first_free_slot;

        while current_free_slot_id != Slot::NO_FREE_SLOTS {
            if current_free_slot_id == slot_id {
                if prev == Slot::NO_FREE_SLOTS {
                    self.get_base_header_mut()?.first_free_slot = next_free_slot_id;
                } else {
                    self.get_slot_mut(prev)?
                        .set_next_free_slot(next_free_slot_id);
                }

                let removed_slot = self.get_slot_mut(slot_id)?;
                removed_slot.set_next_free_slot(Slot::NO_FREE_SLOTS);

                return Ok(());
            }

            let current_slot = self.get_slot(current_free_slot_id)?;
            prev = current_free_slot_id;
            current_free_slot_id = current_slot.next_free_slot();
        }

        Ok(())
    }

    /// Inserts a record at the end of the slot directory.
    ///
    /// Automatically reuses free slots if available, or appends a new one otherwise.
    pub fn insert(&mut self, record: &[u8]) -> Result<InsertResult, SlottedPageError> {
        let header = self.get_base_header()?;

        let needs_new_slot = !header.has_free_slot();

        let required_space = record.len() + if needs_new_slot { Slot::SIZE } else { 0 };

        if required_space as u16 > header.total_free_space {
            return Ok(InsertResult::PageFull);
        }

        let offset = match self.get_allocated_space(record.len() as u16, needs_new_slot)? {
            None => return Ok(InsertResult::NeedsDefragmentation),
            Some(offset) => offset,
        };

        self.write_record_at(record, offset);

        let slot = Slot::new(offset, record.len() as u16);

        // we call reuse or append here instead of just reuse to account for all possible situations.
        let slot_id = self.reuse_or_append_slot(slot)?;
        Ok(InsertResult::Success(slot_id))
    }

    /// Appends a slot at the end of the slot directory.\
    fn append_slot(&mut self, slot: Slot) -> Result<SlotId, SlottedPageError> {
        let num_slots = self.get_base_header()?.num_slots;
        self.write_slot_at(num_slots, slot)?;
        let header = self.get_base_header_mut()?;
        let slot_id = header.num_slots;
        header.num_slots += 1;
        header.contiguous_free_space -= Slot::SIZE as u16;
        header.total_free_space -= Slot::SIZE as u16;
        Ok(slot_id)
    }

    /// If a free slot exists, reuses it. Otherwise, appends a new slot.
    fn reuse_or_append_slot(&mut self, slot: Slot) -> Result<SlotId, SlottedPageError> {
        let header = self.get_base_header()?;

        if !header.has_free_slot() {
            return self.append_slot(slot);
        }

        let free_slot_id = header.first_free_slot;

        let free_slot = self.get_slot(free_slot_id)?;
        let next_free_slot_id = free_slot.next_free_slot();

        self.write_slot_at(free_slot_id, slot)?;

        self.get_base_header_mut()?.first_free_slot = next_free_slot_id;

        Ok(free_slot_id)
    }

    /// Writes record bytes into the page at the given offset.
    fn write_record_at(&mut self, record: &[u8], offset: u16) {
        let start = offset as usize;
        let end = start + record.len();
        self.page.data_mut()[start..end].copy_from_slice(record)
    }

    /// Allocates space for a record of length `record_len`.
    ///
    /// Attempts to place it in contiguous free space first; if not possible,
    /// searches the freeblock chain. May return `None` if defragmentation is required
    fn get_allocated_space(
        &mut self,
        record_len: u16,
        needs_new_slot: bool,
    ) -> Result<Option<u16>, SlottedPageError> {
        let header = self.get_base_header_mut()?;
        let slot_size = if needs_new_slot { Slot::SIZE as u16 } else { 0 };
        let required_space = record_len + slot_size;

        // First we check whether we can fit the record in the contiguous space between slot directory
        // and record space.
        if header.contiguous_free_space >= required_space {
            header.contiguous_free_space -= record_len;
            header.total_free_space -= record_len;
            header.record_area_offset -= record_len;
            return Ok(Some(header.record_area_offset));
        }

        // This check is so we don't run into situations where we have enough space in a free block
        // to insert a record, but we don't have enough space to add a new slot. In that case the
        // insert must fail.
        if needs_new_slot && header.contiguous_free_space < slot_size {
            return Ok(None);
        }

        // If contiguous space allocation failed we search through free blocks.
        if let Some((prev_offset, offset)) = self.find_free_space(record_len)? {
            let block = *bytemuck::try_from_bytes::<FreeBlock>(
                &self.page.data()[offset as usize..offset as usize + FreeBlock::SIZE],
            )?;

            // actual offset is the non-aligned offset that holds the actual start of the free block,
            // meaning the offset at which we want to write records
            let actual_offset = block.actual_offset;

            // If leftover after insertion is too small, consume entire block.
            if block.len.saturating_sub(record_len) < FreeBlock::MIN_SIZE {
                self.get_base_header_mut()?.total_free_space -= block.len;
                self.update_freeblock_chain(prev_offset, block.next_block_offset)?;
                return Ok(Some(actual_offset));
            }

            // Otherwise, split block into record + smaller free block.
            let consumed_space = record_len + FreeBlock::SIZE as u16;
            self.get_base_header_mut()?.total_free_space -= consumed_space;

            let new_freeblock_actual_offset = actual_offset + record_len;

            // aligned offset is used so we can use bytemuck's zero-copy from_bytes (free block
            // struct must be correctly aligned)
            let aligned_offset =
                Self::calculate_free_block_aligned_offset(new_freeblock_actual_offset);

            let new_freeblock = FreeBlock {
                next_block_offset: block.next_block_offset,
                len: block.len - record_len - FreeBlock::SIZE as u16,
                actual_offset: new_freeblock_actual_offset,
            };

            let start = aligned_offset as usize;
            let end = start + FreeBlock::SIZE;
            self.page.data_mut()[start..end].copy_from_slice(bytemuck::bytes_of(&new_freeblock));

            // we store the aligned offset in the free block linked list so we can read the free block
            // without calculating aligned version of it every time.
            self.update_freeblock_chain(prev_offset, aligned_offset)?;
            return Ok(Some(actual_offset));
        }

        Ok(None)
    }

    /// Updates the linked list of free blocks when one is consumed or split.
    fn update_freeblock_chain(
        &mut self,
        prev_offset: u16,
        new_next: u16,
    ) -> Result<(), SlottedPageError> {
        // If prev offset is NO_FREE_BLOCKS then it means it was the first free block in the linked
        // list, and thus we only need to replace the offset in the header (the head of the list)
        if prev_offset == SlottedPageBaseHeader::NO_FREE_BLOCKS {
            self.get_base_header_mut()?.first_free_block_offset = new_next;
        } else {
            // Else we join together the previous block on the list and the next one after the deleted one
            let prev = bytemuck::try_from_bytes_mut::<FreeBlock>(
                &mut self.page.data_mut()
                    [prev_offset as usize..prev_offset as usize + FreeBlock::SIZE],
            )?;
            prev.next_block_offset = new_next;
        }
        Ok(())
    }

    /// Finds the first free block large enough for `record_len`. Returns offset of the free block
    /// previous to the found one (SlottedPageBaseHeader::NO_FREE_BLOCKS in case this one is the
    /// head of the list) and the offset of the found one. The offset are aligned meaning the user
    /// can read the free block metadata from that exact offset, but for writing a new record
    /// the offset is stored in free block's actual_offset field.
    fn find_free_space(&self, record_len: u16) -> Result<Option<(u16, u16)>, SlottedPageError> {
        let header = self.get_base_header()?;

        let mut block_offset = header.first_free_block_offset;
        let mut prev_offset = SlottedPageBaseHeader::NO_FREE_BLOCKS;
        // We go through the linked list of free blocks and read the metadata of each blocks until
        // we encounter either a free block containing enough space or the end of the linked
        // list - NO_FREE_BLOCKS.
        while block_offset != SlottedPageBaseHeader::NO_FREE_BLOCKS {
            let start = block_offset as usize;
            let end = start + FreeBlock::SIZE;
            let freeblock = bytemuck::try_from_bytes::<FreeBlock>(&self.page.data()[start..end])?;
            if freeblock.len >= record_len {
                return Ok(Some((prev_offset, block_offset)));
            }
            prev_offset = block_offset;
            block_offset = freeblock.next_block_offset;
        }
        Ok(None)
    }

    /// Returns a mutable slice of all slots.
    fn get_slots_mut(&mut self) -> Result<&mut [Slot], SlottedPageError> {
        let header = self.get_base_header()?;
        let start = header.header_size as usize;
        let end = start + (header.num_slots as usize * Slot::SIZE);
        Ok(bytemuck::try_cast_slice_mut(
            &mut self.page.data_mut()[start..end],
        )?)
    }

    /// Returns a mutable reference to a specific slot.
    fn get_slot_mut(&mut self, slot_id: SlotId) -> Result<&mut Slot, SlottedPageError> {
        let header = self.get_base_header()?;
        let start = header.header_size as usize + slot_id as usize * Slot::SIZE;
        let end = start + Slot::SIZE;
        Ok(bytemuck::try_from_bytes_mut(
            &mut self.page.data_mut()[start..end],
        )?)
    }

    /// Compacts the slot directory by removing deleted slots and shifting
    /// remaining slots toward the beginning of the slot array.
    ///
    /// After compaction, the slot directory contains only active slots, packed
    /// tightly from the start of the slot area.
    pub fn compact_slots(&mut self) -> Result<(), SlottedPageError> {
        if !self.allow_slot_compaction {
            return Err(ForbiddenSlotCompaction);
        }

        let header_size = self.get_base_header()?.header_size as usize;

        let slots = self.get_slots()?;

        // Collect all indices of non-deleted slots.
        let filled_slots: Vec<usize> = slots
            .iter()
            .enumerate()
            .filter_map(|(idx, slot)| (!slot.is_deleted()).then_some(idx))
            .collect();

        let filled_count = filled_slots.len();
        let deleted_count = slots.len() - filled_count;
        let freed_space = deleted_count * Slot::SIZE;

        let page = self.page.data_mut();

        // Compact slots by moving filled ones toward the start.
        for (dst_i, src_i) in filled_slots.into_iter().enumerate() {
            let copy_location = header_size + dst_i * Slot::SIZE;
            let src_start = header_size + src_i * Slot::SIZE;
            let src_end = src_start + Slot::SIZE;

            page.copy_within(src_start..src_end, copy_location);
        }

        let header = self.get_base_header_mut()?;
        header.num_slots = filled_count as u16;
        header.total_free_space += freed_space as u16;
        header.contiguous_free_space += freed_space as u16;
        header.first_free_slot = SlottedPageBaseHeader::NO_FREE_SLOTS;
        Ok(())
    }

    /// Compacts all non-deleted records in the slotted page by moving them
    /// into a contiguous block at the end of the page.
    ///
    /// After compaction, all free space is guaranteed to be one contiguous
    /// block between the slot directory and the record area.
    pub fn compact_records(&mut self) -> Result<(), SlottedPageError> {
        let mut write_pos = self.page.data().len();

        // Get non-deleted slots (copied) and their indices
        let mut slots: Vec<(usize, Slot)> = self
            .get_slots()?
            .iter()
            .enumerate()
            .filter_map(|(idx, slot)| (!slot.is_deleted()).then_some((idx, *slot)))
            .collect();

        // Sort slots by descending offset to avoid overwriting the records that have not yet been moved.
        slots.sort_by_key(|(_, slot)| -(slot.offset as i32));
        for (idx, slot) in slots {
            write_pos -= slot.len as usize;

            if slot.offset == write_pos as u16 {
                continue;
            }

            let record_range = slot.offset as usize..slot.offset as usize + slot.len as usize;

            // Move record into new compacted position and update its corresponding slot to new offset
            self.page.data_mut().copy_within(record_range, write_pos);
            self.get_slot_mut(idx as u16)?.offset = write_pos as u16;
        }
        let header = self.get_base_header_mut()?;
        header.record_area_offset = write_pos as u16;
        header.contiguous_free_space = write_pos as u16 - header.free_space_start();
        header.first_free_block_offset = SlottedPageBaseHeader::NO_FREE_BLOCKS;
        Ok(())
    }
}

#[cfg(test)]
mod tests {
    use super::*;

    const PAGE_SIZE: usize = 4096;

    // Simple page for testing with configurable size
    struct TestPage {
        data: Vec<u8>,
    }

    impl TestPage {
        fn new(size: usize) -> Self {
            Self {
                data: vec![0; size],
            }
        }
    }

    impl PageRead for TestPage {
        fn data(&self) -> &[u8] {
            &self.data
        }
    }

    impl PageWrite for TestPage {
        fn data_mut(&mut self) -> &mut [u8] {
            &mut self.data
        }
    }

    // Helper to create initialized slotted page
    fn create_test_page(size: usize) -> SlottedPage<TestPage, SlottedPageBaseHeader> {
        let mut page = TestPage::new(size);

        let header = SlottedPageBaseHeader {
            co_db_magic_number: CO_DB_MAGIC_NUMBER,
            total_free_space: (size - size_of::<SlottedPageBaseHeader>()) as u16,
            contiguous_free_space: (size - size_of::<SlottedPageBaseHeader>()) as u16,
            record_area_offset: size as u16,
            header_size: size_of::<SlottedPageBaseHeader>() as u16,
            first_free_block_offset: SlottedPageBaseHeader::NO_FREE_BLOCKS,
            first_free_slot: SlottedPageBaseHeader::NO_FREE_SLOTS,
            num_slots: 0,
            page_type: PageTypeRepr::from(PageType::Generic),
            flags: SlottedPageHeaderFlags::NO_FLAGS,
        };

        page.data_mut()[..size_of::<SlottedPageBaseHeader>()]
            .copy_from_slice(bytemuck::bytes_of(&header));

        SlottedPage::new(page, true).unwrap()
    }

    #[test]
    fn test_insert_and_read() {
        let mut page = create_test_page(PAGE_SIZE);

        let data = b"hello world";
        let result = page.insert(data).unwrap();

        assert!(matches!(result, InsertResult::Success(0)));
        assert_eq!(page.read_record(0).unwrap(), data);
        assert_eq!(page.num_slots().unwrap(), 1);
    }

    #[test]
    fn test_multiple_inserts() {
        let mut page = create_test_page(PAGE_SIZE);

        let records = [b"first", b"secon", b"third"];

        for (i, &record) in records.iter().enumerate() {
            let result = page.insert(record).unwrap();
            assert!(matches!(result, InsertResult::Success(_)));
            assert_eq!(page.read_record(i as SlotId).unwrap(), record);
        }

        assert_eq!(page.num_slots().unwrap(), 3);
    }

    #[test]
    fn test_large_record() {
        let mut page = create_test_page(PAGE_SIZE);

        let large_data = vec![42u8; 1000];
        let result = page.insert(&large_data).unwrap();

        assert!(matches!(result, InsertResult::Success(0)));
        assert_eq!(page.read_record(0).unwrap(), large_data.as_slice());
    }

    #[test]
    fn test_insert_at_beginning() {
        let mut page = create_test_page(PAGE_SIZE);

        page.insert(b"second").unwrap();

        let result = page.insert_at(b"first", 0).unwrap();
        assert!(matches!(result, InsertResult::Success(0)));

        assert_eq!(page.read_record(0).unwrap(), b"first");
        assert_eq!(page.read_record(1).unwrap(), b"second");
        assert_eq!(page.num_slots().unwrap(), 2);
    }

    #[test]
    fn test_insert_at_middle() {
        let mut page = create_test_page(PAGE_SIZE);

        page.insert(b"first").unwrap();
        page.insert(b"third").unwrap();

        let result = page.insert_at(b"second", 1).unwrap();
        assert!(matches!(result, InsertResult::Success(1)));

        assert_eq!(page.read_record(0).unwrap(), b"first");
        assert_eq!(page.read_record(1).unwrap(), b"second");
        assert_eq!(page.read_record(2).unwrap(), b"third");
    }

    #[test]
    fn test_insert_at_end() {
        let mut page = create_test_page(PAGE_SIZE);

        page.insert(b"first").unwrap();

        let result = page.insert_at(b"second", 1).unwrap();
        assert!(matches!(result, InsertResult::Success(1)));

        assert_eq!(page.read_record(1).unwrap(), b"second");
    }

    #[test]
    fn test_insert_at_invalid_position() {
        let mut page = create_test_page(PAGE_SIZE);

        let result = page.insert_at(b"data", 1);
        assert!(matches!(
            result,
            Err(SlottedPageError::InvalidPosition { .. })
        ));
    }

    #[test]
    fn test_exact_fit() {
        let page_size = 128;
        let mut page = create_test_page(page_size);

        let header_size = size_of::<SlottedPageBaseHeader>();
        let slot_size = size_of::<Slot>();
        let available_space = page_size - header_size - slot_size;

        let data = vec![42u8; available_space];
        let result = page.insert(&data).unwrap();

        assert!(matches!(result, InsertResult::Success(0)));
        assert_eq!(page.free_space().unwrap(), 0);
    }

    #[test]
    fn test_exact_fit_plus_one_byte() {
        let mut page = create_test_page(PAGE_SIZE);

        let header_size = size_of::<SlottedPageBaseHeader>();
        let slot_size = size_of::<Slot>();
        let available_space = PAGE_SIZE - header_size - slot_size;

        let data = vec![42u8; available_space + 1];
        let result = page.insert(&data).unwrap();

        assert!(matches!(result, InsertResult::PageFull));
    }

    #[test]
    fn test_empty_record() {
        let mut page = create_test_page(PAGE_SIZE);
        let result = page.insert(b"").unwrap();
        assert!(matches!(result, InsertResult::Success(0)));
        assert_eq!(page.read_record(0).unwrap(), b"");
    }

    #[test]
    fn test_page_full() {
        let mut page = create_test_page(64);

        let large_record = vec![0u8; 32];
        page.insert(&large_record).unwrap();

        let result = page.insert(b"too much").unwrap();
        assert!(matches!(result, InsertResult::PageFull));
    }

    #[test]
    fn test_read_out_of_bounds() {
        let page = create_test_page(PAGE_SIZE);

        let result = page.read_record(0);
        assert!(matches!(
            result,
            Err(SlottedPageError::SlotIndexOutOfBounds {
                num_slots: 0,
                out_of_bounds_index: 0
            })
        ));
    }

    #[test]
    fn test_custom_header() {
        #[derive(Pod, Zeroable, Copy, Clone)]
        #[repr(C)]
        struct CustomHeader {
            base: SlottedPageBaseHeader,
            custom_field: u16,
        }

        unsafe impl ReprC for CustomHeader {}

        impl SlottedPageHeader for CustomHeader {
            fn base(&self) -> &SlottedPageBaseHeader {
                &self.base
            }
        }

        impl Default for CustomHeader {
            fn default() -> Self {
                Self {
                    base: SlottedPageBaseHeader {
                        co_db_magic_number: CO_DB_MAGIC_NUMBER,
                        total_free_space: (PAGE_SIZE - size_of::<CustomHeader>()) as u16,
                        contiguous_free_space: (PAGE_SIZE - size_of::<CustomHeader>()) as u16,
                        record_area_offset: PAGE_SIZE as u16,
                        header_size: size_of::<CustomHeader>() as u16,
                        first_free_block_offset: SlottedPageBaseHeader::NO_FREE_BLOCKS,
                        first_free_slot: SlottedPageBaseHeader::NO_FREE_SLOTS,
                        num_slots: 0,
                        page_type: PageTypeRepr::from(PageType::Generic),
                        flags: SlottedPageHeaderFlags::NO_FLAGS,
                    },
                    custom_field: 42,
                }
            }
        }

        let mut page = TestPage::new(PAGE_SIZE);
        let custom_header = CustomHeader::default();

        page.data_mut()[..size_of::<CustomHeader>()]
            .copy_from_slice(bytemuck::bytes_of(&custom_header));

        let slotted_page = SlottedPage::<TestPage, CustomHeader>::new(page, true).unwrap();

        let header: &CustomHeader = slotted_page.get_generic_header().unwrap();
        assert_eq!(header.custom_field, 42);
    }

    #[test]
    fn test_many_small_records() {
        let mut page = create_test_page(PAGE_SIZE);
        let mut inserted = Vec::new();

        let initial_free_space = page.free_space().unwrap();
        let initial_num_slots = page.num_slots().unwrap();

        // Insert many small records until page is full
        for i in 0..1000 {
            let data = format!("rec{}", i);
            let free_space_before = page.free_space().unwrap();
            let num_slots_before = page.num_slots().unwrap();

            match page.insert(data.as_bytes()).unwrap() {
                InsertResult::Success(slot_id) => {
                    inserted.push((slot_id, data.clone()));

                    let header = page.get_base_header().unwrap();

                    assert_eq!(header.num_slots, num_slots_before + 1);
                    assert_eq!(page.num_slots().unwrap(), num_slots_before + 1);

                    let expected_space_used = data.len() + size_of::<Slot>();
                    assert_eq!(
                        page.free_space().unwrap(),
                        free_space_before - expected_space_used as u16
                    );
                    assert_eq!(
                        header.total_free_space,
                        free_space_before - expected_space_used as u16
                    );

                    if i == 0 {
                        assert_eq!(header.first_free_slot, SlottedPageBaseHeader::NO_FREE_SLOTS);
                    }

                    assert_eq!(
                        header.header_size,
                        size_of::<SlottedPageBaseHeader>() as u16
                    );

                    let expected_free_space_start =
                        header.header_size + header.num_slots * Slot::SIZE as u16;
                    assert_eq!(header.free_space_start(), expected_free_space_start);
                }
                InsertResult::PageFull => {
                    let header = page.get_base_header().unwrap();
                    let required_space = data.len() + size_of::<Slot>();
                    assert!(header.total_free_space < required_space as u16);
                    break;
                }
                InsertResult::NeedsDefragmentation => {
                    let header = page.get_base_header().unwrap();
                    let required_space = data.len() + size_of::<Slot>();
                    assert!(header.total_free_space >= required_space as u16);
                    break;
                }
            }
        }

        let final_header = page.get_base_header().unwrap();
        let total_inserted = inserted.len();

        assert_eq!(
            final_header.num_slots,
            initial_num_slots + total_inserted as u16
        );

        let total_record_bytes: usize = inserted.iter().map(|(_, data)| data.len()).sum();
        let total_slot_bytes = total_inserted * size_of::<Slot>();
        let total_consumed = total_record_bytes + total_slot_bytes;

        assert_eq!(
            final_header.total_free_space,
            initial_free_space - total_consumed as u16
        );

        assert_eq!(
            final_header.header_size,
            size_of::<SlottedPageBaseHeader>() as u16
        );

        let expected_free_space_start =
            final_header.header_size + final_header.num_slots * Slot::SIZE as u16;
        assert_eq!(final_header.free_space_start(), expected_free_space_start);

        for (slot_id, expected_data) in inserted {
            assert_eq!(page.read_record(slot_id).unwrap(), expected_data.as_bytes());
        }
    }
    #[test]
    fn test_delete_single_record() {
        let mut page = create_test_page(PAGE_SIZE);
        let insert_value = b"record";
        page.insert(insert_value).unwrap();

        let header_before = page.get_base_header().unwrap();
        let free_space = header_before.total_free_space;
        assert_eq!(header_before.num_slots, 1);
        assert!(page.delete(0).is_ok());

        let header_after = page.get_base_header().unwrap();
        // checking if the logic for consuming free space if it is continuous works
        assert_eq!(
            header_after.first_free_block_offset,
            SlottedPageBaseHeader::NO_FREE_BLOCKS
        );

        assert_eq!(header_after.first_free_slot, 0);
        assert_eq!(
            header_after.total_free_space,
            free_space + insert_value.len() as u16
        );
        let slot = page.get_slot(0).unwrap();
        assert!(slot.is_deleted());
    }
    #[test]
    fn test_delete_multiple_records() {
        let mut page = create_test_page(PAGE_SIZE);
        page.insert(b"first").unwrap();
        page.insert(b"secondsecondsecondsecond").unwrap();
        page.insert(b"third").unwrap();

        page.delete(1).unwrap();

        let slot = page.get_slot(1).unwrap();
        assert!(slot.is_deleted());

        let header = page.get_base_header().unwrap();
        let expected_free_space = PAGE_SIZE as u16
            - header.header_size
            - header.num_slots * Slot::SIZE as u16
            - b"first".len() as u16
            - b"third".len() as u16;
        assert_eq!(header.total_free_space, expected_free_space);
        assert_ne!(
            header.first_free_block_offset,
            SlottedPageBaseHeader::NO_FREE_BLOCKS
        );
        assert_eq!(header.first_free_slot, 1);
    }

    #[test]
    fn test_delete_out_of_bounds() {
        let mut page = create_test_page(PAGE_SIZE);

        page.insert(b"first").unwrap();
        page.insert(b"second").unwrap();

        let result = page.delete(2);
        assert!(result.is_err());
        assert!(matches!(
            result.err().unwrap(),
            SlottedPageError::SlotIndexOutOfBounds {
                num_slots: 2,
                out_of_bounds_index: 2
            }
        ));
    }

    #[test]
    fn test_delete_already_deleted_record() {
        let mut page = create_test_page(64);
        page.insert(b"first").unwrap();
        page.insert(b"secondsecondseco").unwrap();
        page.insert(b"third").unwrap();

        page.delete(1).unwrap();

        let slot = page.get_slot(1).unwrap();
        assert!(slot.is_deleted());

        let result = page.delete(1);
        assert!(result.is_err());
        assert!(matches!(
            result.err().unwrap(),
            SlottedPageError::ForbiddenDeletedRecordAccess { slot_index: 1 }
        ));
    }

    #[test]
    fn test_delete_correctly_updates_free_blocks_and_free_slots() {
        let mut page = create_test_page(PAGE_SIZE);
        // Make the deleted records longer to trigger adding free blocks e.g. > 16 bytes
        page.insert(b"firstfirstfirstfirst").unwrap();
        page.insert(b"seconds").unwrap();
        page.insert(b"thirdthirdthirdthird").unwrap();
        page.insert(b"fourth").unwrap();
        // We delete the in between records so the page looks like free space -> fourth -> free block
        // -> second -> free block |.
        page.delete(0).unwrap();
        page.delete(2).unwrap();

        let deleted_slot_1 = page.get_slot(0).unwrap();
        let deleted_slot_2 = page.get_slot(2).unwrap();

        let header = page.get_base_header().unwrap();

        // Checking free slot list - should look like header -> 2 -> 0
        assert_eq!(header.first_free_slot, 2);
        assert_eq!(deleted_slot_2.next_free_slot(), 0);

        // Checking free block list - should look like header -> slot id 2 offset -> slot id 0 offset
        assert_eq!(
            header.first_free_block_offset,
            SlottedPage::<TestPage, SlottedPageBaseHeader>::calculate_free_block_aligned_offset(
                deleted_slot_2.offset
            )
        );

        let range = header.first_free_block_offset as usize
            ..header.first_free_block_offset as usize + FreeBlock::SIZE;
        let first_free_block = &page.page.data()[range];
        let free_block = bytemuck::from_bytes::<FreeBlock>(first_free_block);
        assert_eq!(
            free_block.next_block_offset,
            SlottedPage::<TestPage, SlottedPageBaseHeader>::calculate_free_block_aligned_offset(
                deleted_slot_1.offset
            )
        );
    }

    #[test]
    fn test_record_defragmentation() {
        let mut page = create_test_page(132);

        let record_1 = [1u8; 50];
        let record_2 = [2u8; 50];

        page.insert(&record_1).expect("Insert should succeed");
        page.insert(&record_2).expect("Insert should succeed");

        page.delete(0).unwrap();

        let header = page.get_base_header().unwrap();
        let before_defrag_continuous_space = header.contiguous_free_space;
        let before_defrag_free_space = header.total_free_space;

        assert!(before_defrag_free_space > 51);
        assert!(before_defrag_continuous_space < 51);

        let record_3 = [3u8; 51];

        let insert_result = page.insert(&record_3).unwrap();
        assert!(matches!(insert_result, InsertResult::NeedsDefragmentation));

        page.compact_records().unwrap();

        let header = page.get_base_header().unwrap();
        let continuous_space = header.contiguous_free_space;
        let free_space = header.total_free_space;

        assert_eq!(free_space, before_defrag_free_space);
        assert_eq!(continuous_space, free_space);

        let insert_result = page.insert(&record_3).unwrap();
        assert!(matches!(insert_result, InsertResult::Success(_)));
    }

    #[test]
    fn test_defragmentation_multiple_fragments() {
        let mut page = create_test_page(512);

        for i in 0..6 {
            let data = vec![i as u8; 30];
            page.insert(&data).unwrap();
        }

        page.delete(1).unwrap();
        page.delete(3).unwrap();
        page.delete(4).unwrap();

        let header_before = *page.get_base_header().unwrap();
        assert_ne!(
            header_before.first_free_block_offset,
            SlottedPageBaseHeader::NO_FREE_BLOCKS
        );

        page.compact_records().unwrap();

        let header_after = *page.get_base_header().unwrap();
        assert_eq!(
            header_after.first_free_block_offset,
            SlottedPageBaseHeader::NO_FREE_BLOCKS
        );
        assert_eq!(
            header_after.contiguous_free_space,
            header_after.total_free_space
        );
    }

    #[test]
    fn test_defragmentation_preserves_record_order() {
        let mut page = create_test_page(512);

        let records = [b"firstt", b"second", b"thirdt", b"fourth"];
        for record in &records {
            page.insert(*record).unwrap();
        }

        page.delete(1).unwrap();
        page.delete(2).unwrap();

        page.compact_records().unwrap();

        assert_eq!(page.read_record(0).unwrap(), b"firstt");
        assert_eq!(page.read_record(3).unwrap(), b"fourth");

        assert!(page.read_record(1).is_err());
        assert!(page.read_record(2).is_err());
    }

    #[test]
    fn test_defragmentation_all_records_deleted() {
        let mut page = create_test_page(512);

        page.insert(b"record1").unwrap();
        page.insert(b"record2").unwrap();

        page.delete(0).unwrap();
        page.delete(1).unwrap();

        page.compact_records().unwrap();

        let header = page.get_base_header().unwrap();
        let expected_free = 512 - header.header_size - (2 * size_of::<Slot>() as u16);
        assert_eq!(header.contiguous_free_space, expected_free);
    }

    #[test]
    fn test_defragmentation_no_deleted_records() {
        let mut page = create_test_page(512);

        page.insert(b"record1").unwrap();
        page.insert(b"record2").unwrap();

        let header_before = *page.get_base_header().unwrap();
        page.compact_records().unwrap();
        let header_after = *page.get_base_header().unwrap();

        assert_eq!(
            header_before.contiguous_free_space,
            header_after.contiguous_free_space
        );
        assert_eq!(
            header_before.record_area_offset,
            header_after.record_area_offset
        );
    }

    #[test]
    fn test_slot_compaction_removes_deleted_slots() {
        let mut page = create_test_page(PAGE_SIZE);

        page.insert(b"keep1").unwrap(); // slot 0
        page.insert(b"delete1").unwrap(); // slot 1
        page.insert(b"keep2").unwrap(); // slot 2
        page.insert(b"delete2").unwrap(); // slot 3
        page.insert(b"keep3").unwrap(); // slot 4

        page.delete(1).unwrap();
        page.delete(3).unwrap();

        assert_eq!(page.num_slots().unwrap(), 5);

        page.compact_slots().unwrap();

        assert_eq!(page.num_slots().unwrap(), 3);

        assert_eq!(page.read_record(0).unwrap(), b"keep1");
        assert_eq!(page.read_record(1).unwrap(), b"keep2");
        assert_eq!(page.read_record(2).unwrap(), b"keep3");
    }

    #[test]
    fn test_slot_compaction_reclaims_slot_space() {
        let mut page = create_test_page(PAGE_SIZE);

        for i in 0..10 {
            let data = format!("record{}", i);
            page.insert(data.as_bytes()).unwrap();
        }

        // Delete every other slot
        for i in (1..10).step_by(2) {
            page.delete(i).unwrap();
        }

        let free_space_before = page.free_space().unwrap();
        let slots_before = page.num_slots().unwrap();

        page.compact_slots().unwrap();

        let free_space_after = page.free_space().unwrap();
        let slots_after = page.num_slots().unwrap();

        let reclaimed_space = (slots_before - slots_after) * size_of::<Slot>() as u16;
        assert_eq!(free_space_after, free_space_before + reclaimed_space);

        let header = page.get_base_header().unwrap();
        assert_eq!(header.first_free_slot, SlottedPageBaseHeader::NO_FREE_SLOTS);
    }

    #[test]
    fn test_slot_compaction_preserves_relative_order() {
        let mut page = create_test_page(PAGE_SIZE);

        let records = [b"first2", b"second", b"third2", b"fourth", b"fifth2"];
        for record in &records {
            page.insert(*record).unwrap();
        }

        page.delete(1).unwrap();
        page.delete(3).unwrap();

        page.compact_slots().unwrap();

        assert_eq!(page.read_record(0).unwrap(), b"first2");
        assert_eq!(page.read_record(1).unwrap(), b"third2");
        assert_eq!(page.read_record(2).unwrap(), b"fifth2");
    }

    #[test]
    fn test_update_record_will_not_fit() {
        let mut page = create_test_page(64);
        page.insert(b"tiny").unwrap();

        let result = page.update(0, &[0u8; 100]).unwrap();
        assert!(matches!(result, UpdateResult::PageFull));
    }

    #[test]
    fn test_update_smaller_record() {
        let mut page = create_test_page(PAGE_SIZE);
        page.insert(b"original").unwrap();

        let old_total_free_space = page.free_space().unwrap();

        let result = page.update(0, b"small").unwrap();
        assert!(matches!(result, UpdateResult::Success));

        let slot = page.get_slot(0).unwrap();
        assert_eq!(slot.len, b"small".len() as u16);

        let record = page.read_record(0).unwrap();
        assert_eq!(record, b"small");

        let expected_free_space =
            old_total_free_space + (b"original".len() as u16 - b"small".len() as u16);
        assert_eq!(page.free_space().unwrap(), expected_free_space);
    }

    #[test]
    fn test_update_equal_size() {
        let mut page = create_test_page(PAGE_SIZE);
        page.insert(b"original").unwrap();

        let old_total_free_space = page.free_space().unwrap();

        let result = page.update(0, b"0riginal").unwrap();
        assert!(matches!(result, UpdateResult::Success));

        let slot = page.get_slot(0).unwrap();
        assert_eq!(slot.len, b"0riginal".len() as u16);

        let record = page.read_record(0).unwrap();
        assert_eq!(record, b"0riginal");

        assert_eq!(page.free_space().unwrap(), old_total_free_space);
    }

    #[test]
    fn test_update_shrink_creates_free_block() {
        let mut page = create_test_page(PAGE_SIZE);

        page.insert(b"very_long_record_that_will_create_free_block")
            .unwrap();
        let original_offset = page.get_slot(0).unwrap().offset;
        let free_space_before = page.free_space().unwrap();

        let result = page.update(0, b"short").unwrap();
        assert!(matches!(result, UpdateResult::Success));

        let header = page.get_base_header().unwrap();
        assert_ne!(
            header.first_free_block_offset,
            SlottedPageBaseHeader::NO_FREE_BLOCKS
        );

        let slot = page.get_slot(0).unwrap();
        assert_eq!(slot.offset, original_offset);
        assert_eq!(slot.len, 5);

        assert!(page.free_space().unwrap() > free_space_before);
    }

    #[test]
    fn test_update_grow_with_available_space() {
        let mut page = create_test_page(PAGE_SIZE);

        page.insert(&[1u8; 17]).unwrap();
        let original_slot = *page.get_slot(0).unwrap();

        let new_record = b"much_longer_record_that_needs_more_space_and_will_create_a_free_block";
        let result = page.update(0, new_record).unwrap();
        assert!(matches!(result, UpdateResult::Success));

        let updated_slot = *page.get_slot(0).unwrap();
        assert_ne!(updated_slot.offset, original_slot.offset);
        assert_eq!(updated_slot.len, new_record.len() as u16);

        let header = page.get_base_header().unwrap();
        assert_ne!(
            header.first_free_block_offset,
            SlottedPageBaseHeader::NO_FREE_BLOCKS
        );

        assert_eq!(page.read_record(0).unwrap(), new_record);
    }

    #[test]
    fn test_update_needs_defragmentation() {
        let mut page = create_test_page(160);

        page.insert(b"record1").unwrap();
        page.insert(b"large_record_to_create_fragment").unwrap();
        page.insert(b"record3").unwrap();

        page.delete(1).unwrap();

        let large_update = vec![b'x'; 100];
        let result = page.update(0, &large_update).unwrap();

        assert!(matches!(result, UpdateResult::NeedsDefragmentation));

        assert_eq!(page.read_record(0).unwrap(), b"record1");
    }
    #[test]
    fn test_update_deleted_record_error() {
        let mut page = create_test_page(PAGE_SIZE);

        page.insert(b"test_record").unwrap();
        page.delete(0).unwrap();

        let result = page.update(0, b"new_data");
        assert!(matches!(
            result,
            Err(SlottedPageError::ForbiddenDeletedRecordAccess { slot_index: 0 })
        ));
    }

    #[test]
    fn test_defragment_and_update_actually_needs_defrag() {
        let mut page = create_test_page(290); // Much smaller page

        // Fill most of the page with records
        let records = [
            vec![1u8; 60], // slot 0
            vec![2u8; 60], // slot 1
            vec![3u8; 60], // slot 2
            vec![4u8; 60], // slot 3
        ];

        for record in &records {
            page.insert(record).unwrap();
        }

        // Delete middle records to create 120 bytes of fragmented space
        page.delete(1).unwrap();
        page.delete(2).unwrap();

        // Try to update slot 0 to something that needs fragmented space
        let large_update = vec![b'X'; 100]; // Needs more than contiguous space

        // Regular update should fail
        let update_result = page.update(0, &large_update).unwrap();
        assert!(matches!(update_result, UpdateResult::NeedsDefragmentation));

        // Defragment and update should succeed
        let defrag_result = page.defragment_and_update(0, &large_update).unwrap();
        assert!(matches!(defrag_result, UpdateResult::Success));
    }
}<|MERGE_RESOLUTION|>--- conflicted
+++ resolved
@@ -10,15 +10,12 @@
 /// compulsory should help remind to use #[repr(C)] for those structs (there is no way to ensure
 /// that it is used otherwise)
 pub(crate) unsafe trait ReprC {}
-<<<<<<< HEAD
-=======
 
 /// Magic number for assuring the page is initialized
 pub(crate) const CO_DB_MAGIC_NUMBER: u16 = 0xC0DB;
 
 /// Type alias for clarity
 pub(crate) type SlotId = u16;
->>>>>>> 7eaaf594
 
 /// Struct responsible for storing metadata of a free block. Stored at the start of each free
 /// block.
@@ -389,17 +386,10 @@
         Ok(&slots[slot_id as usize])
     }
 
-<<<<<<< HEAD
-    /// Reads the record data for a given slot. Checks if the record is deleted. Safe version of
-    /// read_record.
-    pub fn read_valid_record(&self, slot_idx: u16) -> Result<&[u8], SlottedPageError> {
-        let slot = self.get_slot(slot_idx)?;
-=======
     /// Reads the record data for a given slot. Checks if the record is deleted . Safe version of
     /// read_record
     pub fn read_record(&self, slot_id: SlotId) -> Result<&[u8], SlottedPageError> {
         let slot = self.get_slot(slot_id)?;
->>>>>>> 7eaaf594
 
         if slot.is_deleted() {
             return Err(SlottedPageError::ForbiddenDeletedRecordAccess {
@@ -414,7 +404,7 @@
     }
 
     /// Reads all records from page that are not marked as deleted.
-    pub fn read_all_valid_records(&self) -> Result<impl Iterator<Item = &[u8]>, SlottedPageError> {
+    pub fn read_all_records(&self) -> Result<impl Iterator<Item = &[u8]>, SlottedPageError> {
         let slots = self.get_slots()?;
         Ok(slots.iter().filter_map(|slot| {
             if slot.is_deleted() {
@@ -1520,6 +1510,8 @@
     fn test_record_defragmentation() {
         let mut page = create_test_page(132);
 
+        let free_space = page.free_space().unwrap();
+
         let record_1 = [1u8; 50];
         let record_2 = [2u8; 50];
 
