--- conflicted
+++ resolved
@@ -314,7 +314,11 @@
     _header_marker: PhantomData<H>,
 }
 
-<<<<<<< HEAD
+impl<P, H: SlottedPageHeader> SlottedPage<P, H> {
+    /// Maximum free space available in the slotted page (when no slot is used).
+    pub const MAX_FREE_SPACE: u16 = (PAGE_SIZE - size_of::<H>()) as _;
+}
+
 /// Gets a reference to the base header from the given page without creating an instance of
 /// the slotted page struct. Can be used for e.g. getting the page type before creating a
 /// specific slotted page wrapper like B-Tree internal or leaf node.
@@ -322,16 +326,10 @@
     Ok(bytemuck::try_from_bytes(
         &page.data()[..size_of::<SlottedPageBaseHeader>()],
     )?)
-=======
-impl<P, H: SlottedPageHeader> SlottedPage<P, H> {
-    /// Maximum free space available in the slotted page (when no slot is used).
-    pub const MAX_FREE_SPACE: u16 = (PAGE_SIZE - size_of::<H>()) as _;
->>>>>>> 0f1daadd
 }
 
 /// Implementation for read-only slotted page
 impl<P: PageRead, H: SlottedPageHeader> SlottedPage<P, H> {
-    pub const USABLE_SPACE: usize = PAGE_SIZE - size_of::<H>();
 
     /// Creates a new SlottedPage wrapper around a page with default slot compaction settings based on page type.
     pub fn new(page: P) -> Result<Self, SlottedPageError> {
